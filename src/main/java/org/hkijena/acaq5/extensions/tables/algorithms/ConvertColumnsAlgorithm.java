package org.hkijena.acaq5.extensions.tables.algorithms;

import org.hkijena.acaq5.api.ACAQDocumentation;
import org.hkijena.acaq5.api.ACAQOrganization;
import org.hkijena.acaq5.api.ACAQRunnerSubStatus;
import org.hkijena.acaq5.api.ACAQValidityReport;
import org.hkijena.acaq5.api.algorithm.*;
import org.hkijena.acaq5.api.exceptions.UserFriendlyRuntimeException;
import org.hkijena.acaq5.api.parameters.ACAQParameter;
import org.hkijena.acaq5.api.registries.ACAQTableRegistry;
import org.hkijena.acaq5.extensions.imagejdatatypes.datatypes.ResultsTableData;
import org.hkijena.acaq5.extensions.tables.datatypes.TableColumn;
import org.hkijena.acaq5.extensions.tables.operations.ColumnOperation;
import org.hkijena.acaq5.extensions.tables.parameters.collections.ConvertingTableColumnProcessorParameterList;
import org.hkijena.acaq5.extensions.tables.parameters.processors.ConvertingTableColumnProcessorParameter;
import org.hkijena.acaq5.utils.StringUtils;

import java.util.HashMap;
import java.util.HashSet;
import java.util.Map;
import java.util.Set;
import java.util.function.Consumer;
import java.util.function.Supplier;

/**
 * Algorithm that integrates columns
 */
@ACAQDocumentation(name = "Apply function to each cell", description = "Applies a function to each individual cell")
@ACAQOrganization(algorithmCategory = ACAQAlgorithmCategory.Processor, menuPath = "Tables")
@AlgorithmInputSlot(value = ResultsTableData.class, slotName = "Input", autoCreate = true)
@AlgorithmOutputSlot(value = ResultsTableData.class, slotName = "Output", autoCreate = true)
public class ConvertColumnsAlgorithm extends ACAQSimpleIteratingAlgorithm {

    private ConvertingTableColumnProcessorParameterList processorParameters = new ConvertingTableColumnProcessorParameterList();
    private boolean append = true;

    /**
     * Creates a new instance
     *
     * @param declaration algorithm declaration
     */
    public ConvertColumnsAlgorithm(ACAQAlgorithmDeclaration declaration) {
        super(declaration);
        processorParameters.addNewInstance();
    }

    /**
     * Creates a copy
     *
     * @param other the original
     */
    public ConvertColumnsAlgorithm(ConvertColumnsAlgorithm other) {
        super(other);
        this.processorParameters = new ConvertingTableColumnProcessorParameterList(other.processorParameters);
        this.append = other.append;
    }

    @Override
    protected void runIteration(ACAQDataInterface dataInterface, ACAQRunnerSubStatus subProgress, Consumer<ACAQRunnerSubStatus> algorithmProgress, Supplier<Boolean> isCancelled) {
        ResultsTableData input = dataInterface.getInputData(getFirstInputSlot(), ResultsTableData.class);
        Map<String, TableColumn> resultColumns = new HashMap<>();
        for (ConvertingTableColumnProcessorParameter processor : processorParameters) {
            String sourceColumn = input.getColumnNames().stream().filter(processor.getInput()).findFirst().orElse(null);
            if (sourceColumn == null) {
                throw new UserFriendlyRuntimeException(new NullPointerException(),
                        "Unable to find column matching " + processor.getInput(),
                        "Algorithm '" + getName() + "'",
                        "The column filter '" + processor.getInput() + "' tried to find a matching column in " + String.join(", ", input.getColumnNames()) + ". None of the columns matched.",
                        "Please check if the filter is correct.");
            }
            TableColumn sourceColumnData = input.getColumnReference(input.getColumnIndex(sourceColumn));
<<<<<<< HEAD
            ColumnOperation columnOperation = ((ACAQTableRegistry.ColumnOperationEntry) processor.getParameter().getValue()).getOperation();
            TableColumn resultColumn = columnOperation.run(sourceColumnData);
=======
            ColumnOperation columnOperation = ((ACAQTableRegistry.ColumnOperationEntry)processor.getParameter().getValue()).getOperation();
            TableColumn resultColumn = columnOperation.apply(sourceColumnData);
>>>>>>> ce1b0652
            resultColumns.put(processor.getOutput(), resultColumn);
        }
        if (append) {
            for (String columnName : input.getColumnNames()) {
                if (!resultColumns.containsKey(columnName)) {
                    resultColumns.put(columnName, input.getColumnReference(input.getColumnIndex(columnName)));
                }
            }
        }

        // Combine into one table
        ResultsTableData output = new ResultsTableData(resultColumns);
        dataInterface.addOutputData(getFirstOutputSlot(), output);
    }

    @Override
    public void reportValidity(ACAQValidityReport report) {
        report.forCategory("Processors").report(processorParameters);
        Set<String> columnNames = new HashSet<>();
        for (ConvertingTableColumnProcessorParameter parameter : processorParameters) {
            if (columnNames.contains(parameter.getOutput())) {
                report.forCategory("Processors").reportIsInvalid("Duplicate output column: " + parameter.getOutput(),
                        "There should not be multiple output columns with the same name.",
                        "Change the name to a unique non-empty string",
                        this);
                break;
            }
            if (StringUtils.isNullOrEmpty(parameter.getOutput())) {
                report.forCategory("Processors").reportIsInvalid("An output column has no name!",
                        "All output columns must have a non-empty name.",
                        "Change the name to a non-empty string",
                        this);
                break;
            }
            columnNames.add(parameter.getOutput());
        }
    }

    @ACAQDocumentation(name = "Processors", description = "Defines which columns are processed")
    @ACAQParameter("processors")
    public ConvertingTableColumnProcessorParameterList getProcessorParameters() {
        return processorParameters;
    }

    @ACAQParameter("processors")
    public void setProcessorParameters(ConvertingTableColumnProcessorParameterList processorParameters) {
        this.processorParameters = processorParameters;
    }

    @ACAQDocumentation(name = "Append to existing table", description = "If enabled, the converted columns are appended to the existing table. Existing columns are overwritten.")
    @ACAQParameter("append")
    public boolean isAppend() {
        return append;
    }

    @ACAQParameter("append")
    public void setAppend(boolean append) {
        this.append = append;
    }
}<|MERGE_RESOLUTION|>--- conflicted
+++ resolved
@@ -4,7 +4,12 @@
 import org.hkijena.acaq5.api.ACAQOrganization;
 import org.hkijena.acaq5.api.ACAQRunnerSubStatus;
 import org.hkijena.acaq5.api.ACAQValidityReport;
-import org.hkijena.acaq5.api.algorithm.*;
+import org.hkijena.acaq5.api.algorithm.ACAQAlgorithmCategory;
+import org.hkijena.acaq5.api.algorithm.ACAQAlgorithmDeclaration;
+import org.hkijena.acaq5.api.algorithm.ACAQDataInterface;
+import org.hkijena.acaq5.api.algorithm.ACAQSimpleIteratingAlgorithm;
+import org.hkijena.acaq5.api.algorithm.AlgorithmInputSlot;
+import org.hkijena.acaq5.api.algorithm.AlgorithmOutputSlot;
 import org.hkijena.acaq5.api.exceptions.UserFriendlyRuntimeException;
 import org.hkijena.acaq5.api.parameters.ACAQParameter;
 import org.hkijena.acaq5.api.registries.ACAQTableRegistry;
@@ -12,7 +17,9 @@
 import org.hkijena.acaq5.extensions.tables.datatypes.TableColumn;
 import org.hkijena.acaq5.extensions.tables.operations.ColumnOperation;
 import org.hkijena.acaq5.extensions.tables.parameters.collections.ConvertingTableColumnProcessorParameterList;
+import org.hkijena.acaq5.extensions.tables.parameters.collections.IntegratingTableColumnProcessorParameterList;
 import org.hkijena.acaq5.extensions.tables.parameters.processors.ConvertingTableColumnProcessorParameter;
+import org.hkijena.acaq5.extensions.tables.parameters.processors.IntegratingTableColumnProcessorParameter;
 import org.hkijena.acaq5.utils.StringUtils;
 
 import java.util.HashMap;
@@ -61,7 +68,7 @@
         Map<String, TableColumn> resultColumns = new HashMap<>();
         for (ConvertingTableColumnProcessorParameter processor : processorParameters) {
             String sourceColumn = input.getColumnNames().stream().filter(processor.getInput()).findFirst().orElse(null);
-            if (sourceColumn == null) {
+            if(sourceColumn == null) {
                 throw new UserFriendlyRuntimeException(new NullPointerException(),
                         "Unable to find column matching " + processor.getInput(),
                         "Algorithm '" + getName() + "'",
@@ -69,18 +76,13 @@
                         "Please check if the filter is correct.");
             }
             TableColumn sourceColumnData = input.getColumnReference(input.getColumnIndex(sourceColumn));
-<<<<<<< HEAD
-            ColumnOperation columnOperation = ((ACAQTableRegistry.ColumnOperationEntry) processor.getParameter().getValue()).getOperation();
-            TableColumn resultColumn = columnOperation.run(sourceColumnData);
-=======
             ColumnOperation columnOperation = ((ACAQTableRegistry.ColumnOperationEntry)processor.getParameter().getValue()).getOperation();
             TableColumn resultColumn = columnOperation.apply(sourceColumnData);
->>>>>>> ce1b0652
             resultColumns.put(processor.getOutput(), resultColumn);
         }
-        if (append) {
+        if(append) {
             for (String columnName : input.getColumnNames()) {
-                if (!resultColumns.containsKey(columnName)) {
+                if(!resultColumns.containsKey(columnName)) {
                     resultColumns.put(columnName, input.getColumnReference(input.getColumnIndex(columnName)));
                 }
             }
@@ -96,14 +98,14 @@
         report.forCategory("Processors").report(processorParameters);
         Set<String> columnNames = new HashSet<>();
         for (ConvertingTableColumnProcessorParameter parameter : processorParameters) {
-            if (columnNames.contains(parameter.getOutput())) {
+            if(columnNames.contains(parameter.getOutput())) {
                 report.forCategory("Processors").reportIsInvalid("Duplicate output column: " + parameter.getOutput(),
                         "There should not be multiple output columns with the same name.",
                         "Change the name to a unique non-empty string",
                         this);
                 break;
             }
-            if (StringUtils.isNullOrEmpty(parameter.getOutput())) {
+            if(StringUtils.isNullOrEmpty(parameter.getOutput())) {
                 report.forCategory("Processors").reportIsInvalid("An output column has no name!",
                         "All output columns must have a non-empty name.",
                         "Change the name to a non-empty string",
