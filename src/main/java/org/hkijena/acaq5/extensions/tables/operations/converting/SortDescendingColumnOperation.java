package org.hkijena.acaq5.extensions.tables.operations.converting;

import org.apache.commons.lang3.ArrayUtils;
import org.hkijena.acaq5.extensions.tables.datatypes.DoubleArrayTableColumn;
import org.hkijena.acaq5.extensions.tables.datatypes.StringArrayTableColumn;
import org.hkijena.acaq5.extensions.tables.datatypes.TableColumn;
import org.hkijena.acaq5.extensions.tables.operations.ConvertingColumnOperation;

import java.util.Arrays;
import java.util.Collections;

/**
 * Sorts the items ascending
 */
public class SortDescendingColumnOperation implements ConvertingColumnOperation {
    @Override
<<<<<<< HEAD
    public TableColumn run(TableColumn column) {
        if (column.isNumeric()) {
=======
    public TableColumn apply(TableColumn column) {
        if(column.isNumeric()) {
>>>>>>> ce1b0652
            double[] data = column.getDataAsDouble(column.getRows());
            Arrays.sort(data);
            ArrayUtils.reverse(data);
            return new DoubleArrayTableColumn(data, column.getLabel());
        } else {
            String[] data = column.getDataAsString(column.getRows());
            Arrays.sort(data, Collections.reverseOrder());
            return new StringArrayTableColumn(data, column.getLabel());
        }
    }
}<|MERGE_RESOLUTION|>--- conflicted
+++ resolved
@@ -14,18 +14,14 @@
  */
 public class SortDescendingColumnOperation implements ConvertingColumnOperation {
     @Override
-<<<<<<< HEAD
-    public TableColumn run(TableColumn column) {
-        if (column.isNumeric()) {
-=======
     public TableColumn apply(TableColumn column) {
         if(column.isNumeric()) {
->>>>>>> ce1b0652
             double[] data = column.getDataAsDouble(column.getRows());
             Arrays.sort(data);
             ArrayUtils.reverse(data);
             return new DoubleArrayTableColumn(data, column.getLabel());
-        } else {
+        }
+        else {
             String[] data = column.getDataAsString(column.getRows());
             Arrays.sort(data, Collections.reverseOrder());
             return new StringArrayTableColumn(data, column.getLabel());
