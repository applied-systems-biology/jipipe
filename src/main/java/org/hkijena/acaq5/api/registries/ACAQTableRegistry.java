package org.hkijena.acaq5.api.registries;

import org.hkijena.acaq5.ACAQDefaultRegistry;
import org.hkijena.acaq5.extensions.tables.operations.ColumnOperation;

import java.util.Collections;
import java.util.HashMap;
import java.util.Map;

/**
 * Registry for table operations
 */
public class ACAQTableRegistry {
    private Map<String, ColumnOperationEntry> registeredColumnOperations = new HashMap<>();

    /**
     * @return all registered column operations
     */
    public Map<String, ColumnOperationEntry> getRegisteredColumnOperations() {
        return Collections.unmodifiableMap(registeredColumnOperations);
    }

    /**
     * Registers a new operation
     *
     * @param id          unique id
     * @param operation   operation instance
     * @param name        name
     * @param shortName   a short name that will be used in table headers (e.g. avg, var, ...)
     * @param description a description
     */
    public void registerColumnOperation(String id, ColumnOperation operation, String name, String shortName, String description) {
        registeredColumnOperations.put(id, new ColumnOperationEntry(id, operation, name, shortName, description));
    }

    /**
     * Returns an operation by ID
     *
     * @param id the ID
     * @return the operation
     */
    public ColumnOperationEntry getColumnOperationById(String id) {
        return registeredColumnOperations.get(id);
    }

    /**
     * Returns all operations that are assignable to the filter class
     *
     * @param filterClass the filter class
     * @return all operations that are assignable to the filter class
     */
    public Map<String, ColumnOperationEntry> getOperationsOfType(Class<? extends ColumnOperation> filterClass) {
        Map<String, ColumnOperationEntry> result = new HashMap<>();
        for (Map.Entry<String, ColumnOperationEntry> entry : registeredColumnOperations.entrySet()) {
            if (filterClass.isAssignableFrom(entry.getValue().getOperation().getClass())) {
                result.put(entry.getKey(), entry.getValue());
            }
        }

        return result;
    }

<<<<<<< HEAD
    public static ACAQTableRegistry getInstance() {
        return ACAQDefaultRegistry.getInstance().getTableRegistry();
    }

=======
    /**
     * A column operation entry
     */
>>>>>>> ce1b0652
    public static class ColumnOperationEntry {
        private String id;
        private ColumnOperation operation;
        private String name;
        private String shortName;
        private String description;

        /**
         * Creates a new entry
         * @param id unique id
         * @param operation the operation
         * @param name name
         * @param shortName a short name
         * @param description description
         */
        public ColumnOperationEntry(String id, ColumnOperation operation, String name, String shortName, String description) {
            this.id = id;
            this.operation = operation;
            this.name = name;
            this.shortName = shortName;
            this.description = description;
        }

        public ColumnOperation getOperation() {
            return operation;
        }

        public String getName() {
            return name;
        }

        public String getDescription() {
            return description;
        }

        public String getId() {
            return id;
        }

        public String getShortName() {
            return shortName;
        }
    }
}<|MERGE_RESOLUTION|>--- conflicted
+++ resolved
@@ -14,6 +14,7 @@
     private Map<String, ColumnOperationEntry> registeredColumnOperations = new HashMap<>();
 
     /**
+     *
      * @return all registered column operations
      */
     public Map<String, ColumnOperationEntry> getRegisteredColumnOperations() {
@@ -22,11 +23,10 @@
 
     /**
      * Registers a new operation
-     *
-     * @param id          unique id
-     * @param operation   operation instance
-     * @param name        name
-     * @param shortName   a short name that will be used in table headers (e.g. avg, var, ...)
+     * @param id unique id
+     * @param operation operation instance
+     * @param name name
+     * @param shortName a short name that will be used in table headers (e.g. avg, var, ...)
      * @param description a description
      */
     public void registerColumnOperation(String id, ColumnOperation operation, String name, String shortName, String description) {
@@ -35,7 +35,6 @@
 
     /**
      * Returns an operation by ID
-     *
      * @param id the ID
      * @return the operation
      */
@@ -45,14 +44,13 @@
 
     /**
      * Returns all operations that are assignable to the filter class
-     *
      * @param filterClass the filter class
      * @return all operations that are assignable to the filter class
      */
     public Map<String, ColumnOperationEntry> getOperationsOfType(Class<? extends ColumnOperation> filterClass) {
         Map<String, ColumnOperationEntry> result = new HashMap<>();
         for (Map.Entry<String, ColumnOperationEntry> entry : registeredColumnOperations.entrySet()) {
-            if (filterClass.isAssignableFrom(entry.getValue().getOperation().getClass())) {
+            if(filterClass.isAssignableFrom(entry.getValue().getOperation().getClass())) {
                 result.put(entry.getKey(), entry.getValue());
             }
         }
@@ -60,16 +58,9 @@
         return result;
     }
 
-<<<<<<< HEAD
-    public static ACAQTableRegistry getInstance() {
-        return ACAQDefaultRegistry.getInstance().getTableRegistry();
-    }
-
-=======
     /**
      * A column operation entry
      */
->>>>>>> ce1b0652
     public static class ColumnOperationEntry {
         private String id;
         private ColumnOperation operation;
