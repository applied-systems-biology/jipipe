/*
 * Copyright by Zoltán Cseresnyés, Ruman Gerst
 *
 * Research Group Applied Systems Biology - Head: Prof. Dr. Marc Thilo Figge
 * https://www.leibniz-hki.de/en/applied-systems-biology.html
 * HKI-Center for Systems Biology of Infection
 * Leibniz Institute for Natural Product Research and Infection Biology - Hans Knöll Institute (HKI)
 * Adolf-Reichwein-Straße 23, 07745 Jena, Germany
 *
 * The project code is licensed under MIT.
 * See the LICENSE file provided with the code for the full license.
 */

package org.hkijena.jipipe.plugins.ij3d.imageviewer;

import com.google.common.collect.ImmutableList;
import com.google.common.primitives.Ints;
import gnu.trove.list.TIntList;
import gnu.trove.list.array.TIntArrayList;
import ij.gui.ImageCanvas;
import ij.gui.Roi;
import ij.plugin.frame.RoiManager;
import mcib3d.image3d.ImageHandler;
import org.hkijena.jipipe.JIPipe;
import org.hkijena.jipipe.api.JIPipeProgressInfo;
import org.hkijena.jipipe.desktop.app.JIPipeDesktopDummyWorkbench;
import org.hkijena.jipipe.desktop.app.tableeditor.JIPipeDesktopTableEditor;
import org.hkijena.jipipe.desktop.commons.components.JIPipeDesktopFormPanel;
import org.hkijena.jipipe.desktop.commons.components.JIPipeDesktopParameterFormPanel;
import org.hkijena.jipipe.desktop.commons.components.icons.SolidColorIcon;
import org.hkijena.jipipe.desktop.commons.components.ribbon.JIPipeDesktopLargeToggleButtonRibbonAction;
import org.hkijena.jipipe.desktop.commons.components.ribbon.JIPipeDesktopRibbon;
import org.hkijena.jipipe.desktop.commons.components.ribbon.JIPipeDesktopSmallButtonRibbonAction;
import org.hkijena.jipipe.desktop.commons.components.ribbon.JIPipeDesktopSmallToggleButtonRibbonAction;
import org.hkijena.jipipe.plugins.ij3d.datatypes.ROI3D;
import org.hkijena.jipipe.plugins.ij3d.datatypes.ROI3DListData;
import org.hkijena.jipipe.plugins.imagejdatatypes.datatypes.ROI2DListData;
import org.hkijena.jipipe.plugins.imagejdatatypes.util.ImageJUtils;
import org.hkijena.jipipe.plugins.imagejdatatypes.util.ImageSliceIndex;
import org.hkijena.jipipe.plugins.imagejdatatypes.util.ROIElementDrawingMode;
import org.hkijena.jipipe.plugins.imagejdatatypes.util.RoiDrawer;
import org.hkijena.jipipe.plugins.imageviewer.legacy.JIPipeDesktopLegacyImageViewer;
import org.hkijena.jipipe.plugins.imageviewer.legacy.api.JIPipeDesktopLegacyImageViewerPlugin2D;
import org.hkijena.jipipe.plugins.parameters.library.markup.MarkdownText;
import org.hkijena.jipipe.plugins.settings.JIPipeFileChooserApplicationSettings;
import org.hkijena.jipipe.plugins.tables.datatypes.ResultsTableData;
import org.hkijena.jipipe.utils.UIUtils;
import org.hkijena.jipipe.utils.ui.JIPipeDesktopDockPanel;
<<<<<<< HEAD
import org.jogamp.vecmath.Color3f;
=======
>>>>>>> 92d20bd4

import javax.swing.*;
import java.awt.*;
import java.awt.image.BufferedImage;
import java.nio.file.Path;
import java.util.List;
import java.util.*;
import java.util.stream.Collectors;

public class ROIManagerPlugin3D extends JIPipeDesktopLegacyImageViewerPlugin2D {
    private final JList<ROI3D> roiListControl = new JList<>();
    private final JIPipeDesktopLargeToggleButtonRibbonAction displayROIViewMenuItem = new JIPipeDesktopLargeToggleButtonRibbonAction("Display ROI", "Determines whether ROI are displayed", UIUtils.getIcon32FromResources("data-types/roi.png"));
    private final List<ROIManagerPlugin3DSelectionContextPanel> selectionContextPanels = new ArrayList<>();
    private final JPanel selectionContentPanelUI = new JPanel();
    private final RoiDrawer roiDrawer = new RoiDrawer();
    private final Map<ImageSliceIndex, ROI2DListData> renderedRois = new HashMap<>();
    private ROI3DListData rois = new ROI3DListData();
    private boolean filterListOnlySelected = false;
    private JPanel mainPanel;

    public ROIManagerPlugin3D(JIPipeDesktopLegacyImageViewer viewerPanel) {
        super(viewerPanel);
        roiDrawer.setDrawOutlineMode(ROIElementDrawingMode.IfAvailable);
        loadDefaults();
        initialize();
        addSelectionContextPanel(new ROIManagerPlugin3DInfoContextPanel(this));
    }

    public RoiDrawer getRoiDrawer() {
        return roiDrawer;
    }

    private void loadDefaults() {
        ImageViewerUIROI3DDisplayApplicationSettings settings = ImageViewerUIROI3DDisplayApplicationSettings.getInstance();
        displayROIViewMenuItem.setSelected(settings.isShowROI());
    }

    @Override
    public void onImageChanged() {
        updateListModel(Collections.emptySet());

        // Load ROI3D content
        if (getCurrentImage() != null) {
            ROI3DListData data = new ROI3DListData();
            for (ROI3DListData listData : getCurrentImage().extractOverlaysOfType(ROI3DListData.class)) {
                data.addAll(listData);
            }
            if (!data.isEmpty()) {
                getViewerPanel().addOverlay(data);
            }
        }
    }

    @Override
    public void onOverlayAdded(Object overlay) {
        if (overlay instanceof ROI3DListData) {
            importROIs((ROI3DListData) overlay);
        }
    }

    @Override
    public void onOverlayRemoved(Object overlay) {
        // Currently not possible (creates copies of the ROI)
    }

    private void importROIs(ROI3DListData overlay) {
        for (ROI3D roi3D : overlay) {
            ROI3D copy = new ROI3D();
            copy.setObject3D(roi3D.getObject3D());
            copy.copyMetadata(roi3D);
            rois.add(copy);
        }
        renderedRois.clear();
        updateListModel(Collections.emptyList());
        uploadSliceToCanvas();
    }

    @Override
    public void dispose() {
        rois.clear();
        roiListControl.setModel(new DefaultListModel<>());
    }

    @Override
    public void onOverlaysCleared() {
        clearROIs();
    }

    @Override
    public boolean isBuildingCustomPanel() {
        return true;
    }

    @Override
    public JComponent buildCustomPanel() {
        return mainPanel;
    }

    public ROI3DListData getSelectedROIOrAll(String title, String message) {
        if (rois.isEmpty()) {
            JOptionPane.showMessageDialog(getViewerPanel(), "There are no ROI in the list", title, JOptionPane.ERROR_MESSAGE);
            return null;
        }
        if (!roiListControl.getSelectedValuesList().isEmpty()) {
            int result = JOptionPane.showOptionDialog(getViewerPanel(),
                    message,
                    title,
                    JOptionPane.YES_NO_CANCEL_OPTION,
                    JOptionPane.QUESTION_MESSAGE,
                    null,
                    new Object[]{"All ROI (" + rois.size() + ")", "Selected ROI (" + roiListControl.getSelectedValuesList().size() + ")", "Cancel"},
                    "All ROI (" + rois.size() + ")");
            if (result == JOptionPane.CANCEL_OPTION)
                return null;
            else if (result == JOptionPane.YES_OPTION)
                return rois;
            else {
                ROI3DListData roi3DListData = new ROI3DListData();
                roi3DListData.addAll(roiListControl.getSelectedValuesList());
                return roi3DListData;
            }
        }
        return rois;
    }


    public List<ROIManagerPlugin3DSelectionContextPanel> getSelectionContextPanels() {
        return Collections.unmodifiableList(selectionContextPanels);
    }

    public void addSelectionContextPanel(ROIManagerPlugin3DSelectionContextPanel panel) {
        selectionContextPanels.add(panel);
        selectionContentPanelUI.add(panel);
        selectionContentPanelUI.revalidate();
        selectionContentPanelUI.repaint();
    }

    public void removeSelectionContextPanel(ROIManagerPlugin3DSelectionContextPanel panel) {
        selectionContextPanels.remove(panel);
        selectionContentPanelUI.remove(panel);
        selectionContentPanelUI.revalidate();
        selectionContentPanelUI.repaint();
    }

    @Override
    public void buildRibbon(JIPipeDesktopRibbon ribbon) {

        JIPipeDesktopRibbon.Task roiTask = ribbon.getOrCreateTask("3D ROI");

        // View menu for general display
        {
            JIPipeDesktopRibbon.Band renderingBand = roiTask.addBand("Rendering");

            renderingBand.add(displayROIViewMenuItem);

            renderingBand.add(new JIPipeDesktopSmallButtonRibbonAction("More settings ...", "Opens more rendering settings", UIUtils.getIconFromResources("actions/configure.png"), this::openRoiDrawingSettings));
//            renderingBand.add(displayROIAsVolumeItem);
            renderingBand.add(new JIPipeDesktopSmallButtonRibbonAction("Save settings", "Saves the current settings as default", UIUtils.getIconFromResources("actions/filesave.png"), this::saveDefaults));

        }

        // Filter task
        {
            JIPipeDesktopRibbon.Band listBand = roiTask.addBand("List");
//            Ribbon.Band roiBand = filterTask.addBand("ROI");

            // List band
//            listBand.add(new SmallToggleButtonAction("Hide invisible", "Show only visible ROI in list", UIUtils.getIconFromResources("actions/eye-slash.png"), filterListHideInvisible, (toggle) -> {
//                filterListHideInvisible = toggle.isSelected();
//                updateListModel();
//            }));
            listBand.add(new JIPipeDesktopSmallToggleButtonRibbonAction("Only selection", "Show only ROI that are selected", UIUtils.getIconFromResources("actions/edit-select-all.png"), filterListOnlySelected, (toggle) -> {
                filterListOnlySelected = toggle.isSelected();
                updateListModel();
            }));

//            // ROI band
//            roiBand.add(new SmallToggleButtonAction("Ignore Z", "If enabled, ROI ignore the Z axis", UIUtils.getIconFromResources("actions/layer-flatten-z.png"), roiDrawer.isIgnoreZ(), (toggle) -> {
//                roiDrawer.setIgnoreZ(toggle.isSelected());
//                uploadSliceToCanvas();
//            }));
//            roiBand.add(new SmallToggleButtonAction("Ignore C", "If enabled, ROI ignore the channel axis", UIUtils.getIconFromResources("actions/layer-flatten-c.png"), roiDrawer.isIgnoreC(), (toggle) -> {
//                roiDrawer.setIgnoreC(toggle.isSelected());
//                uploadSliceToCanvas();
//            }));
//            roiBand.add(new SmallToggleButtonAction("Ignore T", "If enabled, ROI ignore the time/frame axis", UIUtils.getIconFromResources("actions/layer-flatten-t.png"), roiDrawer.isIgnoreT(), (toggle) -> {
//                roiDrawer.setIgnoreT(toggle.isSelected());
//                uploadSliceToCanvas();
//            }));
        }

        // Select/Edit task
        {
            JIPipeDesktopRibbon.Band generalBand = roiTask.addBand("Selection");
            JIPipeDesktopRibbon.Band modifyBand = roiTask.addBand("Modify");
            JIPipeDesktopRibbon.Band measureBand = roiTask.addBand("Measure");

//            ROIPicker2DTool pickerTool = new ROIPicker2DTool(this);
//            LargeToggleButtonAction pickerToggle = new LargeToggleButtonAction("Pick", "Allows to select ROI via the mouse", UIUtils.getIcon32FromResources("actions/followmouse.png"));
//            pickerTool.addToggleButton(pickerToggle.getButton(), getViewerPanel2D().getCanvas());
//            generalBand.add(pickerToggle);

            generalBand.add(new JIPipeDesktopSmallButtonRibbonAction("Select all", "Selects all ROI", UIUtils.getIconFromResources("actions/edit-select-all.png"), this::selectAll));
            generalBand.add(new JIPipeDesktopSmallButtonRibbonAction("Clear selection", "Deselects all ROI", UIUtils.getIconFromResources("actions/edit-select-none.png"), this::selectNone));
            generalBand.add(new JIPipeDesktopSmallButtonRibbonAction("Invert selection", "Inverts the current selection", UIUtils.getIconFromResources("actions/edit-select-none.png"), this::invertSelection));

            modifyBand.add(new JIPipeDesktopSmallButtonRibbonAction("Delete", "Deletes the selected ROI", UIUtils.getIconFromResources("actions/delete.png"), this::removeSelectedROIs));

            JIPipeDesktopSmallButtonRibbonAction modifyEditAction = new JIPipeDesktopSmallButtonRibbonAction("Modify", "Modifies the selected ROI", UIUtils.getIconFromResources("actions/edit.png"), () -> {
            });
            JPopupMenu modifyEditMenu = new JPopupMenu();
            UIUtils.addReloadablePopupMenuToButton(modifyEditAction.getButton(), modifyEditMenu, () -> reloadEditRoiMenu(modifyEditMenu));
            modifyBand.add(modifyEditAction);

//            measureBand.add(new SmallButtonAction("Metadata", "Shows the metadata of the selected ROI as table", UIUtils.getIconFromResources("actions/tag.png"), this::showSelectedROIMetadata));

            JIPipeDesktopSmallButtonRibbonAction measureAction = new JIPipeDesktopSmallButtonRibbonAction("Measure", "Measures the ROI and displays the results as table", UIUtils.getIconFromResources("actions/statistics.png"), this::measureSelectedROI);
            measureBand.add(measureAction);
            measureBand.add(new JIPipeDesktopSmallButtonRibbonAction("Settings ...", "Opens the measurement settings", UIUtils.getIconFromResources("actions/configure.png"), this::openMeasurementSettings));

        }

        // Import/Export task
        {
            JIPipeDesktopRibbon.Band importExportBand = roiTask.getOrCreateBand("Import/Export");

            importExportBand.add(new JIPipeDesktopSmallButtonRibbonAction("Import from file", "Imports ROI from a *.roi or *.zip file", UIUtils.getIconFromResources("actions/fileopen.png"), this::importROIsFromFile));
            importExportBand.add(new JIPipeDesktopSmallButtonRibbonAction("Export to file", "Exports ROI to a *.zip file", UIUtils.getIconFromResources("actions/filesave.png"), this::exportROIsToFile));
        }
    }

    private void openRoiDrawingSettings() {
        JIPipeDesktopParameterFormPanel.showDialog(getDesktopWorkbench(), getViewerPanel(), roiDrawer, new MarkdownText("# ROI display settings\n\nPlease use the settings on the left to modify how ROI are visualized."), "ROI display settings", JIPipeDesktopParameterFormPanel.DEFAULT_DIALOG_FLAGS);
        uploadSliceToCanvas();
    }


    @Override
    public void buildDock(JIPipeDesktopDockPanel dockPanel) {

    }

    @Override
    public void buildStatusBar(JToolBar statusBar) {

    }

    private void openMeasurementSettings() {
        JDialog dialog = new JDialog(SwingUtilities.getWindowAncestor(getViewerPanel()));
        dialog.setTitle("Measurement settings");
        dialog.setContentPane(new JIPipeDesktopParameterFormPanel(new JIPipeDesktopDummyWorkbench(), Measurement3DSettings.INSTANCE, null, JIPipeDesktopFormPanel.WITH_SCROLLING));
        UIUtils.addEscapeListener(dialog);
        dialog.setSize(640, 480);
        dialog.setLocationRelativeTo(getViewerPanel());
        dialog.revalidate();
        dialog.repaint();
        dialog.setVisible(true);
    }

//    private void showSelectedROIMetadata() {
//        ROIListData rois = getSelectedROIOrAll("Show metadata", "Please select which ROI metadata you want displayed");
//        ResultsTableData table = new ResultsTableData();
//        table.addStringColumn("ROI Name");
//        table.addStringColumn("ROI Index");
//        for (int i = 0; i < rois.size(); i++) {
//            Roi roi = rois.get(i);
//            Map<String, String> map = ImageJUtils.getRoiProperties(roi);
//            int row = table.addRow();
//            table.setValueAt(StringUtils.orElse(roi.getName(), "Unnamed"), row, "ROI Name");
//            table.setValueAt(i, row, "ROI Index");
//            for (Map.Entry<String, String> entry : map.entrySet()) {
//                table.setValueAt(entry.getValue(), row, entry.getKey());
//            }
//        }
//        TableEditor.openWindow(getViewerPanel().getWorkbench(), table, "ROI metadata");
//    }

    private void measureSelectedROI() {
        ROI3DListData data = getSelectedROIOrAll("Measure", "Please select which ROI you want to measure");
        Measurement3DSettings settings = Measurement3DSettings.INSTANCE;
        ResultsTableData measurements = data.measure(ImageHandler.wrap(getCurrentImagePlus()), settings.getStatistics().getNativeValue(),
                settings.isMeasureInPhysicalUnits(), "", new JIPipeProgressInfo());
        JIPipeDesktopTableEditor.openWindow(getViewerPanel().getDesktopWorkbench(), measurements, "Measurements");
    }

    private void selectNone() {
        roiListControl.clearSelection();
    }

    private void invertSelection() {
        Set<Integer> selectedIndices = Arrays.stream(roiListControl.getSelectedIndices()).boxed().collect(Collectors.toSet());
        roiListControl.clearSelection();
        Set<Integer> newSelectedIndices = new HashSet<>();
        for (int i = 0; i < roiListControl.getModel().getSize(); i++) {
            if (!selectedIndices.contains(i))
                newSelectedIndices.add(i);
        }
        roiListControl.setSelectedIndices(Ints.toArray(newSelectedIndices));
    }

    //    private void createButtons(JMenuBar menuBar) {
//        {
//            JButton removeButton = new JButton("Delete", UIUtils.getIconFromResources("actions/delete.png"));
//            removeButton.setToolTipText("Remove selected ROIs");
//            removeButton.addActionListener(e -> {
//                if (roiListControl.getSelectedValuesList().isEmpty())
//                    return;
//                if (JOptionPane.showConfirmDialog(getViewerPanel(), "Do you really want to remove " + roiListControl.getSelectedValuesList().size() + "ROI?", "Edit ROI", JOptionPane.YES_NO_OPTION) == JOptionPane.YES_OPTION) {
//                    removeSelectedROIs(false);
//                }
//            });
//            menuBar.add(removeButton);
//        }
//        {
//            JButton editButton = new JButton("Edit", UIUtils.getIconFromResources("actions/edit.png"));
//            JPopupMenu editMenu = new JPopupMenu();
//            UIUtils.addReloadablePopupMenuToComponent(editButton, editMenu, () -> reloadEditRoiMenu(editMenu));
//            menuBar.add(editButton);
//        }
//    }

    private void saveDefaults() {
        if (JOptionPane.showConfirmDialog(getViewerPanel(),
                "Do you want to save the ROI display settings as default?",
                "Save settings as default",
                JOptionPane.YES_NO_OPTION) == JOptionPane.YES_OPTION) {
            ImageViewerUIROI3DDisplayApplicationSettings settings = ImageViewerUIROI3DDisplayApplicationSettings.getInstance();
            settings.setShowROI(displayROIViewMenuItem.getState());
            if (!JIPipe.NO_SETTINGS_AUTOSAVE) {
                JIPipe.getSettings().save();
            }
        }
    }

    private void importROIsFromFile() {
        Path path = JIPipeFileChooserApplicationSettings.openFile(getViewerPanel(), JIPipeFileChooserApplicationSettings.LastDirectoryKey.Data, "Import 3D ROI", UIUtils.EXTENSION_FILTER_ZIP);
        if (path != null) {
            ROI3DListData data = ROI3DListData.importData(path, JIPipeProgressInfo.SILENT);
            importROIs(data);
        }
    }

    private void exportROIsToFile() {
        ROI3DListData result = getSelectedROIOrAll("Export ROI", "Do you want to export all ROI or only the selected ones?");
        if (result != null) {
            exportROIsToFile(result);
        }
    }

    private void exportROIsToFile(ROI3DListData rois) {
        Path path = JIPipeFileChooserApplicationSettings.saveFile(getViewerPanel(), JIPipeFileChooserApplicationSettings.LastDirectoryKey.Data, "Export ROI", UIUtils.EXTENSION_FILTER_ROI_ZIP);
        if (path != null) {
            rois.save(path);
        }
    }

    @Override
    public String getPanelName() {
        return "3D ROI";
    }

    @Override
    public JIPipeDesktopDockPanel.PanelLocation getPanelLocation() {
        return JIPipeDesktopDockPanel.PanelLocation.BottomRight;
    }

    @Override
    public Icon getPanelIcon() {
        return UIUtils.getIcon32FromResources("actions/cube.png");
    }

    @Override
    public void postprocessDraw(Graphics2D graphics2D, Rectangle renderArea, ImageSliceIndex sliceIndex) {
        if (displayROIViewMenuItem.getState()) {
            ROI2DListData rendered = renderedRois.getOrDefault(sliceIndex, null);
            if (rendered == null) {
                rendered = rois.toRoi2D(sliceIndex.add(1), JIPipeProgressInfo.SILENT);
                renderedRois.put(sliceIndex, rendered);
            }
            for (Roi roi : rendered) {
                ImageJUtils.setRoiCanvas(roi, getCurrentImagePlus(), getViewerPanel2D().getZoomedDummyCanvas());
            }
            roiDrawer.drawOverlayOnGraphics(rendered, graphics2D, renderArea, sliceIndex, Collections.emptySet(), getViewerPanel2D().getCanvas().getZoom());
        }
    }

    @Override
    public void postprocessDrawForExport(BufferedImage image, ImageSliceIndex sliceIndex, double magnification) {
        if (displayROIViewMenuItem.getState()) {
            ROI2DListData rendered = renderedRois.getOrDefault(sliceIndex, null);
            if (rendered == null) {
                rendered = rois.toRoi2D(sliceIndex.add(1), JIPipeProgressInfo.SILENT);
                renderedRois.put(sliceIndex, rendered);
            }
            Graphics2D graphics = image.createGraphics();
            ROI2DListData copy = new ROI2DListData();
            ImageCanvas canvas = ImageJUtils.createZoomedDummyCanvas(getCurrentImagePlus(), magnification);
            for (Roi roi : rendered) {
                Roi clone = (Roi) roi.clone();
                ImageJUtils.setRoiCanvas(clone, getCurrentImagePlus(), canvas);
                copy.add(clone);
            }
            roiDrawer.drawOverlayOnGraphics(copy, graphics, new Rectangle(0, 0, image.getWidth(), image.getHeight()), sliceIndex, Collections.emptySet(), magnification);
            graphics.dispose();
        }
    }

    private void reloadEditRoiMenu(JPopupMenu menu) {
        List<ROI3D> selectedRois = roiListControl.getSelectedValuesList();
        menu.removeAll();
        if (selectedRois.isEmpty()) {
            JMenuItem noSelection = new JMenuItem("No ROI selected");
            noSelection.setEnabled(false);
            menu.add(noSelection);
            return;
        }

        Color currentFillColor = selectedRois.stream().map(ROI3D::getFillColor).filter(Objects::nonNull).findAny().orElse(Color.RED);
        JMenuItem setFillColorItem = new JMenuItem("Set fill color ...", new SolidColorIcon(16, 16, currentFillColor));
        setFillColorItem.addActionListener(e -> {
            Color value = JColorChooser.showDialog(getViewerPanel(), "Set fill color", currentFillColor);
            if (value != null) {
                for (ROI3D roi : selectedRois) {
                    roi.setFillColor(value);
                }
                roiListControl.repaint();
                uploadSliceToCanvas();
            }
        });
        menu.add(setFillColorItem);

        String currentName = selectedRois.stream().map(ROI3D::getName).filter(Objects::nonNull).findAny().orElse("");
        JMenuItem setNameItem = new JMenuItem("Set name ...", UIUtils.getIconFromResources("actions/tag.png"));
        setNameItem.addActionListener(e -> {
            String value = JOptionPane.showInputDialog(getViewerPanel(), "Please set the name of the ROIs:", currentName);
            if (value != null) {
                for (ROI3D roi : selectedRois) {
                    roi.setName(value);
                }
                roiListControl.repaint();
                uploadSliceToCanvas();
            }
        });
        menu.add(setNameItem);

        menu.addSeparator();

        int currentCPosition = Math.max(0, selectedRois.stream().map(ROI3D::getChannel).min(Comparator.naturalOrder()).get());
        JMenuItem setCPositionItem = new JMenuItem("Set channel ...", UIUtils.getIconFromResources("actions/mark-location.png"));
        setCPositionItem.addActionListener(e -> {
            Optional<Integer> value = UIUtils.getIntegerByDialog(getViewerPanel(), "Set channel", "The first index is 1. Set it to zero to make the ROI appear on all channel planes.", currentCPosition, 0, Integer.MAX_VALUE);
            if (value.isPresent()) {
                for (ROI3D roi : selectedRois) {
                    roi.setChannel(value.get());
                }
                roiListControl.repaint();
                uploadSliceToCanvas();
            }
        });
        menu.add(setCPositionItem);

        int currentTPosition = Math.max(0, selectedRois.stream().map(ROI3D::getFrame).min(Comparator.naturalOrder()).get());
        JMenuItem setTPositionItem = new JMenuItem("Set T position ...", UIUtils.getIconFromResources("actions/mark-location.png"));
        setTPositionItem.addActionListener(e -> {
            Optional<Integer> value = UIUtils.getIntegerByDialog(getViewerPanel(), "Set T position", "The first index is 1. Set it to zero to make the ROI appear on all frame planes.", currentTPosition, 0, Integer.MAX_VALUE);
            if (value.isPresent()) {
                for (ROI3D roi : selectedRois) {
                    roi.setFrame(value.get());
                }
                roiListControl.repaint();
                uploadSliceToCanvas();
            }
        });
        menu.add(setTPositionItem);
    }

    private void initialize() {
        // Setup ROI list
        roiListControl.setCellRenderer(new ROI3DListCellRenderer());
        roiListControl.addListSelectionListener(e -> {
            updateContextPanels();
        });

        // Setup panel
        mainPanel = new JPanel(new BorderLayout());

        JScrollPane scrollPane = new JScrollPane(roiListControl);
        mainPanel.add(scrollPane, BorderLayout.CENTER);

        // Info (bottom toolbar)
        selectionContentPanelUI.setLayout(new BoxLayout(selectionContentPanelUI, BoxLayout.Y_AXIS));
        mainPanel.add(selectionContentPanelUI, BorderLayout.SOUTH);
    }

    public void removeSelectedROIs() {
        ImmutableList<ROI3D> deleted = ImmutableList.copyOf(roiListControl.getSelectedValuesList());
        rois.removeAll(roiListControl.getSelectedValuesList());
        renderedRois.clear();
        updateListModel(Collections.emptySet());
    }

    public void clearROIs() {
        rois.clear();
        renderedRois.clear();
        updateListModel(Collections.emptySet());
    }

    public ROI3DListData getRois() {
        return rois;
    }

    public void setRois(ROI3DListData rois) {
        this.rois = rois;
        updateListModel(Collections.emptySet());
    }

    public void exportROIsToManager(ROI2DListData rois) {
        rois.addToRoiManager(RoiManager.getRoiManager());
    }

    public boolean isFilterListOnlySelected() {
        return filterListOnlySelected;
    }

    public void setFilterListOnlySelected(boolean filterListOnlySelected) {
        this.filterListOnlySelected = filterListOnlySelected;
        updateListModel();
    }

    public void updateListModel() {
        updateListModel(Collections.emptySet());
    }

    public void updateListModel(Collection<ROI3D> excludeFromFilter) {
        DefaultListModel<ROI3D> model = new DefaultListModel<>();
        List<ROI3D> selectedValuesList = roiListControl.getSelectedValuesList();
        for (ROI3D roi : rois) {
            boolean excluded = excludeFromFilter.contains(roi);
            if (!excluded && !selectedValuesList.isEmpty() && (filterListOnlySelected && !selectedValuesList.contains(roi)))
                continue;
            model.addElement(roi);
        }
        roiListControl.setModel(model);
        setSelectedROI(selectedValuesList, false);
        updateContextPanels();
    }

    private void updateContextPanels() {
        List<ROI3D> selectedValuesList = roiListControl.getSelectedValuesList();
        for (ROIManagerPlugin3DSelectionContextPanel selectionContextPanel : selectionContextPanels) {
            selectionContextPanel.selectionUpdated(rois, selectedValuesList);
        }
    }

    public JList<ROI3D> getRoiListControl() {
        return roiListControl;
    }

    private void selectAll() {
        roiListControl.setSelectionInterval(0, roiListControl.getModel().getSize() - 1);
    }

    public void setSelectedROI(Collection<ROI3D> select, boolean force) {
        TIntList indices = new TIntArrayList();
        DefaultListModel<ROI3D> model = (DefaultListModel<ROI3D>) roiListControl.getModel();

        if (force) {
            boolean rebuild = false;
            for (ROI3D roi : select) {
                if (rois.contains(roi) && !model.contains(roi)) {
                    rebuild = true;
                    break;
                }
            }
            if (rebuild) {
                roiListControl.clearSelection();
                updateListModel(select);
                model = (DefaultListModel<ROI3D>) roiListControl.getModel();
            }
        }

        for (ROI3D roi : select) {
            int i = model.indexOf(roi);
            if (i >= 0) {
                indices.add(i);
            }
        }
        roiListControl.setSelectedIndices(indices.toArray());
    }

<<<<<<< HEAD
    private static class ROI2DTo3DConverterRun extends AbstractJIPipeRunnable {

        private final List<Roi> rois;

        private final List<ROI3D> converted = new ArrayList<>();

        public ROI2DTo3DConverterRun(List<Roi> rois) {
            this.rois = rois;
        }

        @Override
        public String getTaskLabel() {
            return "Convert 2D ROI to 3D ROI";
        }

        @Override
        public void run() {
            ROI2DListData inputData = new ROI2DListData();
            inputData.addAll(rois);
            ROI3DListData outputData = IJ3DUtils.roi2DtoRoi3D(inputData, true, false, Neighborhood3D.TwentySixConnected, getProgressInfo());
            converted.addAll(outputData);
        }
    }

    private static class ROI3DToContentConverterRun extends AbstractJIPipeRunnable {

        private final List<ROI3D> rois;

        private final Roi3DDrawer drawer;

        private final ImagePlus referenceImage;
        private final int resolutionFactor;
        private final boolean renderAsVolume;
        private Content renderedContent;

        public ROI3DToContentConverterRun(List<ROI3D> rois, Roi3DDrawer drawer, ImagePlus referenceImage, boolean renderAsVolume, int resolutionFactor) {
            this.rois = rois;
            this.drawer = drawer;
            this.referenceImage = referenceImage;
            this.renderAsVolume = renderAsVolume;
            this.resolutionFactor = resolutionFactor;
        }

        @Override
        public String getTaskLabel() {
            return "Preprocess 3D ROI";
        }

        public Content getRenderedContent() {
            return renderedContent;
        }

        public List<ROI3D> getRois() {
            return rois;
        }

        @Override
        public void run() {

            if (renderAsVolume) {
                ROI3DListData roi3DListData = new ROI3DListData();
                roi3DListData.addAll(rois);
                Roi3DDrawer copyDrawer = new Roi3DDrawer(drawer);
                copyDrawer.setDrawOver(false);
                ImagePlus render = copyDrawer.draw(roi3DListData, referenceImage, getProgressInfo().resolve("Render ROI to RGB"));
                getProgressInfo().log("Converting RGB to ");
                renderedContent = ContentCreator.createContent("ROI3D-" + UUID.randomUUID(),
                        render,
                        Content.VOLUME,
                        resolutionFactor,
                        0,
                        new Color3f(1, 1, 1),
                        0,
                        new boolean[]{true, true, true});
            } else {
                List<CustomMesh> meshList = new ArrayList<>();
                getProgressInfo().setProgress(0, rois.size());
                for (int i = 0; i < rois.size(); i++) {
                    getProgressInfo().resolveAndLog("ROI to 3D mesh", i, rois.size());
                    ROI3D roi3D = rois.get(i);
                    CustomTriangleMesh mesh = new CustomTriangleMesh(IJ3DUtils.sciJavaToJogAmp(roi3D.getObject3D().getObject3DSurface().getSurfaceTrianglesPixels(true)),
                            new Color3f(roi3D.getFillColor().getRed() / 255.0f, roi3D.getFillColor().getGreen() / 255.0f, roi3D.getFillColor().getBlue() / 255.0f),
                            0f);
                    meshList.add(mesh);
                    getProgressInfo().incrementProgress();
                }
                CustomMultiMesh customMultiMesh = new CustomMultiMesh(meshList);
                renderedContent = ContentCreator.createContent(customMultiMesh, "ROI3D-" + UUID.randomUUID());
            }
        }
    }
=======
>>>>>>> 92d20bd4
}<|MERGE_RESOLUTION|>--- conflicted
+++ resolved
@@ -46,10 +46,6 @@
 import org.hkijena.jipipe.plugins.tables.datatypes.ResultsTableData;
 import org.hkijena.jipipe.utils.UIUtils;
 import org.hkijena.jipipe.utils.ui.JIPipeDesktopDockPanel;
-<<<<<<< HEAD
-import org.jogamp.vecmath.Color3f;
-=======
->>>>>>> 92d20bd4
 
 import javax.swing.*;
 import java.awt.*;
@@ -640,98 +636,4 @@
         roiListControl.setSelectedIndices(indices.toArray());
     }
 
-<<<<<<< HEAD
-    private static class ROI2DTo3DConverterRun extends AbstractJIPipeRunnable {
-
-        private final List<Roi> rois;
-
-        private final List<ROI3D> converted = new ArrayList<>();
-
-        public ROI2DTo3DConverterRun(List<Roi> rois) {
-            this.rois = rois;
-        }
-
-        @Override
-        public String getTaskLabel() {
-            return "Convert 2D ROI to 3D ROI";
-        }
-
-        @Override
-        public void run() {
-            ROI2DListData inputData = new ROI2DListData();
-            inputData.addAll(rois);
-            ROI3DListData outputData = IJ3DUtils.roi2DtoRoi3D(inputData, true, false, Neighborhood3D.TwentySixConnected, getProgressInfo());
-            converted.addAll(outputData);
-        }
-    }
-
-    private static class ROI3DToContentConverterRun extends AbstractJIPipeRunnable {
-
-        private final List<ROI3D> rois;
-
-        private final Roi3DDrawer drawer;
-
-        private final ImagePlus referenceImage;
-        private final int resolutionFactor;
-        private final boolean renderAsVolume;
-        private Content renderedContent;
-
-        public ROI3DToContentConverterRun(List<ROI3D> rois, Roi3DDrawer drawer, ImagePlus referenceImage, boolean renderAsVolume, int resolutionFactor) {
-            this.rois = rois;
-            this.drawer = drawer;
-            this.referenceImage = referenceImage;
-            this.renderAsVolume = renderAsVolume;
-            this.resolutionFactor = resolutionFactor;
-        }
-
-        @Override
-        public String getTaskLabel() {
-            return "Preprocess 3D ROI";
-        }
-
-        public Content getRenderedContent() {
-            return renderedContent;
-        }
-
-        public List<ROI3D> getRois() {
-            return rois;
-        }
-
-        @Override
-        public void run() {
-
-            if (renderAsVolume) {
-                ROI3DListData roi3DListData = new ROI3DListData();
-                roi3DListData.addAll(rois);
-                Roi3DDrawer copyDrawer = new Roi3DDrawer(drawer);
-                copyDrawer.setDrawOver(false);
-                ImagePlus render = copyDrawer.draw(roi3DListData, referenceImage, getProgressInfo().resolve("Render ROI to RGB"));
-                getProgressInfo().log("Converting RGB to ");
-                renderedContent = ContentCreator.createContent("ROI3D-" + UUID.randomUUID(),
-                        render,
-                        Content.VOLUME,
-                        resolutionFactor,
-                        0,
-                        new Color3f(1, 1, 1),
-                        0,
-                        new boolean[]{true, true, true});
-            } else {
-                List<CustomMesh> meshList = new ArrayList<>();
-                getProgressInfo().setProgress(0, rois.size());
-                for (int i = 0; i < rois.size(); i++) {
-                    getProgressInfo().resolveAndLog("ROI to 3D mesh", i, rois.size());
-                    ROI3D roi3D = rois.get(i);
-                    CustomTriangleMesh mesh = new CustomTriangleMesh(IJ3DUtils.sciJavaToJogAmp(roi3D.getObject3D().getObject3DSurface().getSurfaceTrianglesPixels(true)),
-                            new Color3f(roi3D.getFillColor().getRed() / 255.0f, roi3D.getFillColor().getGreen() / 255.0f, roi3D.getFillColor().getBlue() / 255.0f),
-                            0f);
-                    meshList.add(mesh);
-                    getProgressInfo().incrementProgress();
-                }
-                CustomMultiMesh customMultiMesh = new CustomMultiMesh(meshList);
-                renderedContent = ContentCreator.createContent(customMultiMesh, "ROI3D-" + UUID.randomUUID());
-            }
-        }
-    }
-=======
->>>>>>> 92d20bd4
 }