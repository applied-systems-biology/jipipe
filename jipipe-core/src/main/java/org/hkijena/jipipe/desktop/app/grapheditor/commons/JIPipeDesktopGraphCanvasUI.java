--- conflicted
+++ resolved
@@ -1676,11 +1676,7 @@
             Component component = getComponent(i);
             if (component.getBounds().contains(mouseEvent.getX(), mouseEvent.getY())) {
                 if (component instanceof JIPipeDesktopGraphNodeUI) {
-<<<<<<< HEAD
-                    if(graphAnnotationsLocked && ((JIPipeDesktopGraphNodeUI) component).getNode() instanceof JIPipeAnnotationGraphNode) {
-=======
                     if (graphAnnotationsLocked && ((JIPipeDesktopGraphNodeUI) component).getNode() instanceof JIPipeAnnotationGraphNode) {
->>>>>>> 8bf8219a
                         continue;
                     }
                     return (JIPipeDesktopGraphNodeUI) component;
@@ -1732,11 +1728,7 @@
                 Rectangle selectionRectangle = new Rectangle(x, y, w, h);
                 Set<JIPipeDesktopGraphNodeUI> newSelection = new HashSet<>();
                 for (JIPipeDesktopGraphNodeUI ui : nodeUIs.values()) {
-<<<<<<< HEAD
-                    if(graphAnnotationsLocked && ui.getNode() instanceof JIPipeAnnotationGraphNode) {
-=======
                     if (graphAnnotationsLocked && ui.getNode() instanceof JIPipeAnnotationGraphNode) {
->>>>>>> 8bf8219a
                         continue;
                     }
                     if (selectionRectangle.intersects(ui.getBounds())) {
@@ -3551,13 +3543,6 @@
         return visibleNodes;
     }
 
-<<<<<<< HEAD
-    public void setGraphAnnotationsLocked(boolean graphAnnotationsLocked) {
-        this.graphAnnotationsLocked = graphAnnotationsLocked;
-        if(graphAnnotationsLocked) {
-            for (JIPipeDesktopGraphNodeUI nodeUI : ImmutableList.copyOf(selection)) {
-                if(nodeUI.getNode() instanceof JIPipeAnnotationGraphNode) {
-=======
     public boolean isGraphAnnotationsLocked() {
         return graphAnnotationsLocked;
     }
@@ -3567,20 +3552,12 @@
         if (graphAnnotationsLocked) {
             for (JIPipeDesktopGraphNodeUI nodeUI : ImmutableList.copyOf(selection)) {
                 if (nodeUI.getNode() instanceof JIPipeAnnotationGraphNode) {
->>>>>>> 8bf8219a
                     removeFromSelection(nodeUI);
                 }
             }
         }
     }
 
-<<<<<<< HEAD
-    public boolean isGraphAnnotationsLocked() {
-        return graphAnnotationsLocked;
-    }
-
-=======
->>>>>>> 8bf8219a
     public enum EdgeMuteMode {
         ForceMuted,
         ForceVisible,
