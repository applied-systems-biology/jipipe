--- conflicted
+++ resolved
@@ -78,30 +78,6 @@
         return new JIPipeIconLabelThumbnailData(getStatusMessage(), isStatusValid() ? "emblems/vcs-normal.png" : "emblems/warning.png");
     }
 
-<<<<<<< HEAD
-=======
-    @Override
-    public void display(String displayName, JIPipeDesktopWorkbench desktopWorkbench, JIPipeDataSource source) {
-        JIPipeDesktopFormPanel formPanel = new JIPipeDesktopFormPanel(null, JIPipeDesktopFormPanel.WITH_SCROLLING);
-
-        formPanel.addGroupHeader(getStatusMessage(), UIUtils.getIconFromResources(isStatusValid() ? "emblems/vcs-normal.png" : "emblems/warning.png"));
-        JXTable table = new JXTable(new ResultsTableData(getPerSlotStatus()));
-        JPanel tablePanel = new JPanel(new BorderLayout());
-        tablePanel.add(table, BorderLayout.CENTER);
-        tablePanel.add(table.getTableHeader(), BorderLayout.NORTH);
-        formPanel.addVerticalGlue(tablePanel, null);
-
-        JFrame frame = new JFrame();
-        frame.setIconImage(UIUtils.getJIPipeIcon128());
-        frame.setContentPane(formPanel);
-        frame.setTitle("Iteration step status");
-        frame.pack();
-        frame.setSize(new Dimension(800, 600));
-        frame.setLocationRelativeTo(desktopWorkbench.getWindow());
-        frame.setVisible(true);
-    }
-
->>>>>>> 8bf8219a
     @JsonGetter("per-slot-status")
     public ResultsTableData getPerSlotStatus() {
         return perSlotStatus;
