/*
 * Copyright by Zoltán Cseresnyés, Ruman Gerst
 *
 * Research Group Applied Systems Biology - Head: Prof. Dr. Marc Thilo Figge
 * https://www.leibniz-hki.de/en/applied-systems-biology.html
 * HKI-Center for Systems Biology of Infection
 * Leibniz Institute for Natural Product Research and Infection Biology - Hans Knöll Institute (HKI)
 * Adolf-Reichwein-Straße 23, 07745 Jena, Germany
 *
 * The project code is licensed under BSD 2-Clause.
 * See the LICENSE file provided with the code for the full license.
 */

package org.hkijena.jipipe.ui.grapheditor;

import com.google.common.collect.BiMap;
import com.google.common.collect.HashBiMap;
import org.hkijena.jipipe.JIPipe;
import org.hkijena.jipipe.api.compartments.algorithms.JIPipeCompartmentOutput;
import org.hkijena.jipipe.api.data.JIPipeDataSlot;
import org.hkijena.jipipe.api.data.JIPipeMutableSlotConfiguration;
import org.hkijena.jipipe.api.data.JIPipeSlotType;
import org.hkijena.jipipe.api.nodes.JIPipeAlgorithm;
import org.hkijena.jipipe.api.nodes.JIPipeGraphNode;
import org.hkijena.jipipe.api.parameters.JIPipeParameterCollection;
import org.hkijena.jipipe.extensions.core.nodes.JIPipeCommentNode;
import org.hkijena.jipipe.ui.JIPipeWorkbench;
import org.hkijena.jipipe.ui.components.ZoomFlatIconButton;
import org.hkijena.jipipe.ui.components.ZoomIcon;
import org.hkijena.jipipe.ui.components.ZoomLabel;
import org.hkijena.jipipe.ui.grapheditor.actions.OpenContextMenuAction;
import org.hkijena.jipipe.ui.grapheditor.contextmenu.NodeUIContextAction;
import org.hkijena.jipipe.utils.PointRange;
import org.hkijena.jipipe.utils.UIUtils;

import javax.swing.*;
import java.awt.*;
import java.awt.font.FontRenderContext;
import java.awt.font.TextLayout;
import java.util.List;
import java.util.*;
import java.util.concurrent.atomic.AtomicInteger;

/**
 * An algorithm UI for vertical display
 */
public class JIPipeVerticalNodeUI extends JIPipeNodeUI {

    private List<JIPipeDataSlotUI> slotUIList = new ArrayList<>();
    private BiMap<String, JIPipeDataSlotUI> inputSlotUIs = HashBiMap.create();
    private BiMap<String, JIPipeDataSlotUI> outputSlotUIs = HashBiMap.create();
    private JPanel inputSlotPanel;
    private JPanel outputSlotPanel;
    private JLabel nameLabel;
    private JButton openSettingsButton;
    private JButton addInputSlotButton;
    private JButton addOutputSlotButton;

    /**
     * Creates a new UI
     *
     * @param workbench the workbench
     * @param graphUI   The graph UI that contains this UI
     * @param algorithm The algorithm
     */
    public JIPipeVerticalNodeUI(JIPipeWorkbench workbench, JIPipeGraphCanvasUI graphUI, JIPipeGraphNode algorithm) {
        super(workbench, graphUI, algorithm, JIPipeGraphViewMode.Vertical);
        initialize();
        updateAlgorithmSlotUIs();
        updateActivationStatus();
        updateHotkeyInfo();
        if (getNode() instanceof JIPipeCommentNode) {
            updateCommentNodeDesign();
        }
    }

    private void initialize() {
        setBackground(getFillColor());
        setBorder(BorderFactory.createLineBorder(getBorderColor()));
        setLayout(new GridBagLayout());
        setCursor(Cursor.getPredefinedCursor(Cursor.HAND_CURSOR));

        inputSlotPanel = new JPanel();
        inputSlotPanel.setOpaque(false);
        outputSlotPanel = new JPanel();
        outputSlotPanel.setOpaque(false);

        nameLabel = new ZoomLabel(getNode().getName(), null, getGraphUI());
        nameLabel.setIcon(new ZoomIcon(JIPipe.getNodes().getIconFor(getNode().getInfo()), getGraphUI()));

        // Create open settings button
        openSettingsButton = new ZoomFlatIconButton(UIUtils.getIconFromResources("actions/wrench.png"), getGraphUI());
        openSettingsButton.setBorder(null);
        openSettingsButton.addActionListener(e -> {
            getGraphUI().selectOnly(this);
            getEventBus().post(new JIPipeGraphCanvasUI.NodeUIActionRequestedEvent(this, new OpenContextMenuAction()));
        });

        // Create run button
        JButton runButton = new ZoomFlatIconButton(UIUtils.getIconFromResources("actions/run-play.png"), getGraphUI());
        runButton.setBorder(null);
        JPopupMenu runContextMenu = UIUtils.addPopupMenuToComponent(runButton);
        for (NodeUIContextAction entry : RUN_NODE_CONTEXT_MENU_ENTRIES) {
            if(entry == null)
                runContextMenu.addSeparator();
            else {
                JMenuItem item = new JMenuItem(entry.getName(), entry.getIcon());
                item.setToolTipText(entry.getDescription());
                item.setAccelerator(entry.getKeyboardShortcut());
                item.addActionListener(e -> {
                    if(entry.matches(Collections.singleton(this))) {
                        entry.run(getGraphUI(), Collections.singleton(this));
                    }
                    else {
                        JOptionPane.showMessageDialog(getWorkbench().getWindow(),
                                "Could not run this operation",
                                entry.getName(),
                                JOptionPane.ERROR_MESSAGE);
                    }
                });
                runContextMenu.add(item);
            }
        }

        final AtomicInteger row = new AtomicInteger(0);
        add(inputSlotPanel, new GridBagConstraints() {
            {
                gridy = 0;
                gridwidth = 3;
                fill = GridBagConstraints.HORIZONTAL;
                weightx = 1;
            }
        });
        addVerticalGlue(1);
        if(getGraphUI().getSettings().isShowRunNodeButton() && isNodeRunnable()) {
            add(runButton, new GridBagConstraints() {
                {
                    gridx = row.getAndIncrement();
                    gridy = 2;
                    anchor = GridBagConstraints.EAST;
                }
            });
        }
        add(openSettingsButton, new GridBagConstraints() {
            {
                gridx = row.getAndIncrement();
                gridy = 2;
                anchor = GridBagConstraints.EAST;
            }
        });
        add(nameLabel, new GridBagConstraints() {
            {
                gridy = 2;
                gridx = row.getAndIncrement();
                fill = GridBagConstraints.HORIZONTAL;
                insets = new Insets(0,4,0,0);
                weightx = 1;
            }
        });
        addVerticalGlue(3);
        add(outputSlotPanel, new GridBagConstraints() {
            {
                gridy = 4;
                gridwidth = 3;
                fill = GridBagConstraints.HORIZONTAL;
                weightx = 1;
            }
        });
    }

    @Override
    public void updateHotkeyInfo() {
<<<<<<< HEAD
        switch (getGraphUI().getNodeHotKeyStorage().getHotkeyFor(getGraphUI().getCompartment(), getNode().getUUIDInGraph())) {
=======
        NodeHotKeyStorage.Hotkey hotkey = getGraphUI().getNodeHotKeyStorage().getHotkeyFor(getGraphUI().getCompartment(), getNode().getIdInGraph());
        openSettingsButton.setVisible(hotkey != NodeHotKeyStorage.Hotkey.None || getGraphUI().getSettings().isShowSettingsNodeButton());
        switch (hotkey) {
>>>>>>> 507b6903
            case None:
                openSettingsButton.setIcon(UIUtils.getIconFromResources("actions/wrench.png"));
                break;
            case Slot0:
                openSettingsButton.setIcon(UIUtils.getIconFromResources("actions/0.png"));
                break;
            case Slot1:
                openSettingsButton.setIcon(UIUtils.getIconFromResources("actions/1.png"));
                break;
            case Slot2:
                openSettingsButton.setIcon(UIUtils.getIconFromResources("actions/2.png"));
                break;
            case Slot3:
                openSettingsButton.setIcon(UIUtils.getIconFromResources("actions/3.png"));
                break;
            case Slot4:
                openSettingsButton.setIcon(UIUtils.getIconFromResources("actions/4.png"));
                break;
            case Slot5:
                openSettingsButton.setIcon(UIUtils.getIconFromResources("actions/5.png"));
                break;
            case Slot6:
                openSettingsButton.setIcon(UIUtils.getIconFromResources("actions/6.png"));
                break;
            case Slot7:
                openSettingsButton.setIcon(UIUtils.getIconFromResources("actions/7.png"));
                break;
            case Slot8:
                openSettingsButton.setIcon(UIUtils.getIconFromResources("actions/8.png"));
                break;
            case Slot9:
                openSettingsButton.setIcon(UIUtils.getIconFromResources("actions/9.png"));
                break;
        }
    }

    @Override
    public Dimension calculateGridSize() {
        FontRenderContext frc = new FontRenderContext(null, false, false);
        double width = 0;

        // Measure width of center
        {
            TextLayout layout = new TextLayout(getNode().getName(), getFont(), frc);
            width += layout.getBounds().getWidth();
        }

        // Measure slot widths
        {
            double maxWidth = 0;
            for (JIPipeDataSlotUI ui : slotUIList) {
                Dimension realSize = JIPipeGraphViewMode.Vertical.gridToRealSize(ui.calculateGridSize(), 1.0);
                maxWidth = Math.max(maxWidth, realSize.width);
            }

            width = Math.max(width, maxWidth * Math.max(getDisplayedInputColumns(), getDisplayedOutputColumns()));
        }
        width += 100;
        Point inGrid = JIPipeGraphViewMode.Vertical.realLocationToGrid(new Point((int) width, getGraphUI().getViewMode().getGridHeight() * 3), 1.0);
        return new Dimension(inGrid.x, inGrid.y);
    }

    private void addVerticalGlue(int row) {
        add(new JPanel() {
            {
                setOpaque(false);
            }
        }, new GridBagConstraints() {
            {
                gridy = row;
                fill = GridBagConstraints.VERTICAL | GridBagConstraints.HORIZONTAL;
                weighty = 1;
                weightx = 1;
            }
        });
    }

    /**
     * Contains the number of displayed columns. This includes the number of slot columns, and optionally additional rows for adding
     *
     * @return Displayed rows
     */
    private int getDisplayedInputColumns() {
        int inputRows = getNode().getInputSlots().size();
        if (getNode().getSlotConfiguration() instanceof JIPipeMutableSlotConfiguration) {
            JIPipeMutableSlotConfiguration configuration = (JIPipeMutableSlotConfiguration) getNode().getSlotConfiguration();
            if (configuration.canAddInputSlot() && getNode().getInputSlots().size() > 0) {
                inputRows += 1;
            }
        }
        return inputRows;
    }

    /**
     * Contains the number of displayed columns. This includes the number of slot columns, and optionally additional rows for adding
     *
     * @return Displayed rows
     */
    private int getDisplayedOutputColumns() {
        int outputRows = getNode().getOutputSlots().size();
        if (getNode().getSlotConfiguration() instanceof JIPipeMutableSlotConfiguration) {
            JIPipeMutableSlotConfiguration configuration = (JIPipeMutableSlotConfiguration) getNode().getSlotConfiguration();
            if (configuration.canAddOutputSlot() && getNode().getOutputSlots().size() > 0) {
                outputRows += 1;
            }
        }
        return outputRows;
    }

    @Override
    public void updateAlgorithmSlotUIs() {
        slotUIList.clear();
        inputSlotUIs.clear();
        outputSlotUIs.clear();
        inputSlotPanel.removeAll();
        outputSlotPanel.removeAll();
        addInputSlotButton = null;
        addOutputSlotButton = null;
        inputSlotPanel.setLayout(new GridLayout(1, getDisplayedInputColumns()));
        outputSlotPanel.setLayout(new GridLayout(1, getDisplayedOutputColumns()));

        boolean createAddInputSlotButton = false;
        boolean createAddOutputSlotButton = false;
        boolean createInputSlots = true;
        boolean createOutputSlots = true;

        if (getNode().getSlotConfiguration() instanceof JIPipeMutableSlotConfiguration) {
            JIPipeMutableSlotConfiguration slotConfiguration = (JIPipeMutableSlotConfiguration) getNode().getSlotConfiguration();
            createAddInputSlotButton = slotConfiguration.canAddInputSlot();
            createAddOutputSlotButton = slotConfiguration.canAddOutputSlot();
        }

        // For JIPipeCompartmentOutput, we want to hide creating outputs / inputs depending on the current compartment
        if (getNode() instanceof JIPipeCompartmentOutput) {
            if (Objects.equals(getNode().getCompartmentUUIDInGraph(), getGraphUI().getCompartment())) {
                createAddOutputSlotButton = false;
                createOutputSlots = false;
            } else {
                createAddInputSlotButton = false;
                createInputSlots = false;
            }
        }
        if (!getNode().renderInputSlots()) {
            createAddInputSlotButton = false;
            createInputSlots = false;
        }
        if (!getNode().renderOutputSlots()) {
            createAddOutputSlotButton = false;
            createOutputSlots = false;
        }

        final int displayedInputColumns = getDisplayedInputColumns();
        final int displayedOutputColumns = getDisplayedOutputColumns();
        int createdOutputSlots = 0;
        int createdInputSlots = 0;

        if (createInputSlots && getNode().getInputSlots().size() > 0) {
            List<JIPipeDataSlot> slots = getNode().getInputSlots();
            for (int i = 0; i < slots.size(); ++i) {
                int rightBorder = 0;
                if (i < displayedInputColumns - 1)
                    rightBorder = 1;

                JIPipeDataSlot slot = slots.get(i);
                JIPipeDataSlotUI ui = new JIPipeVerticalDataSlotUI(getWorkbench(), this, getGraphUI().getCompartment(), slot);
                ui.setBorder(BorderFactory.createMatteBorder(0, 0, 1, rightBorder, getBorderColor()));
                slotUIList.add(ui);
                inputSlotPanel.add(ui);
                inputSlotUIs.put(slot.getName(), ui);
                ++createdInputSlots;
            }
        }
        if (createOutputSlots && getNode().getOutputSlots().size() > 0) {
            List<JIPipeDataSlot> slots = getNode().getOutputSlots();
            for (int i = 0; i < slots.size(); ++i) {
                int rightBorder = 0;
                if (i < displayedOutputColumns - 1)
                    rightBorder = 1;
                JIPipeDataSlot slot = slots.get(i);
                JIPipeDataSlotUI ui = new JIPipeVerticalDataSlotUI(getWorkbench(), this, getGraphUI().getCompartment(), slot);
                ui.setBorder(BorderFactory.createMatteBorder(1, 0, 0, rightBorder, getBorderColor()));
                slotUIList.add(ui);
                outputSlotPanel.add(ui);
                outputSlotUIs.put(slot.getName(), ui);
                ++createdOutputSlots;
            }
        }

        // Create slot for adding new output
        if (createAddInputSlotButton) {
            int rightBorder = 0;
            if (createdInputSlots < displayedInputColumns - 1)
                rightBorder = 1;
            addInputSlotButton = createAddSlotButton(JIPipeSlotType.Input);
            JPanel panel = new JPanel(new BorderLayout());
            panel.setBorder(BorderFactory.createMatteBorder(0, 0, 1, rightBorder, getBorderColor()));
            panel.add(addInputSlotButton, BorderLayout.CENTER);
            inputSlotPanel.add(panel);
        }
        if (createAddOutputSlotButton) {
            int rightBorder = 0;
            if (createdOutputSlots < displayedOutputColumns - 1)
                rightBorder = 1;
            addOutputSlotButton = createAddSlotButton(JIPipeSlotType.Output);
            JPanel panel = new JPanel(new BorderLayout());
            panel.setBorder(BorderFactory.createMatteBorder(1, 0, 0, rightBorder, getBorderColor()));
            panel.add(addOutputSlotButton, BorderLayout.CENTER);
            outputSlotPanel.add(panel);
        }

        updateSize();
        revalidate();
        repaint();
    }

    @Override
    protected void updateName() {
        nameLabel.setText(getNode().getName());
    }

    @Override
    protected void updateActivationStatus() {
        if (getNode() instanceof JIPipeAlgorithm) {
            JIPipeAlgorithm algorithm = (JIPipeAlgorithm) getNode();
            if (algorithm.isEnabled()) {
                if (!algorithm.isPassThrough()) {
                    setBackground(getFillColor());
                    nameLabel.setForeground(UIManager.getColor("Label.foreground"));
                    openSettingsButton.setIcon(UIUtils.getIconFromResources("actions/wrench.png"));
                } else {
//                    setBackground(UIManager.getColor("TextArea.background"));
                    nameLabel.setForeground(UIManager.getColor("Label.foreground"));
                    openSettingsButton.setIcon(UIUtils.getIconFromResources("emblems/pass-through.png"));
                }
            } else {
//                setBackground(new Color(227, 86, 86));
                nameLabel.setForeground(Color.WHITE);
                openSettingsButton.setIcon(UIUtils.getIconFromResources("emblems/block.png"));
            }
        } else {
//            setBackground(getFillColor());
            nameLabel.setForeground(UIManager.getColor("Label.foreground"));
            openSettingsButton.setIcon(UIUtils.getIconFromResources("actions/wrench.png"));
        }
        repaint();
    }

    @Override
    public void updateSize() {
        Dimension gridSize = calculateGridSize();
        Dimension realSize = new Dimension((int) Math.round(gridSize.width * JIPipeGraphViewMode.Vertical.getGridWidth() * getGraphUI().getZoom()),
                (int) Math.round(gridSize.height * JIPipeGraphViewMode.Vertical.getGridHeight() * getGraphUI().getZoom()));
        Dimension slotSize = JIPipeGraphViewMode.Vertical.gridToRealSize(new Dimension(1, 1), getGraphUI().getZoom());
        slotSize.width = realSize.width;
        if (inputSlotPanel.getComponentCount() > 0) {
            inputSlotPanel.setMinimumSize(slotSize);
            inputSlotPanel.setMaximumSize(slotSize);
            inputSlotPanel.setPreferredSize(slotSize);
        } else {
            inputSlotPanel.setMinimumSize(new Dimension());
            inputSlotPanel.setMaximumSize(new Dimension());
            inputSlotPanel.setMaximumSize(new Dimension());
        }
        if (outputSlotPanel.getComponentCount() > 0) {
            outputSlotPanel.setMinimumSize(slotSize);
            outputSlotPanel.setMaximumSize(slotSize);
            outputSlotPanel.setPreferredSize(slotSize);
        } else {
            outputSlotPanel.setMinimumSize(new Dimension());
            outputSlotPanel.setMaximumSize(new Dimension());
            outputSlotPanel.setMaximumSize(new Dimension());
        }
        if (!Objects.equals(getSize(), realSize)) {
            setSize(realSize);
            revalidate();
            getGraphUI().repaint();
        }
    }

    @Override
    public PointRange getSlotLocation(JIPipeDataSlot slot) {
        Dimension unzoomedSize = JIPipeGraphViewMode.Vertical.gridToRealSize(calculateGridSize(), 1.0);
        if (slot.isInput()) {
            int nColumns = getDisplayedInputColumns();
            int columnWidth = unzoomedSize.width / nColumns;
            int minX = getNode().getInputSlots().indexOf(slot) * columnWidth;
            return new PointRange(new Point(minX + columnWidth / 2, 3),
                    new Point(minX + 20, 3),
                    new Point(minX + columnWidth - 20, 3)).zoom(getGraphUI().getZoom());
        } else if (slot.isOutput()) {
            int nColumns = getDisplayedOutputColumns();
            int columnWidth = unzoomedSize.width / nColumns;
            int minX = getNode().getOutputSlots().indexOf(slot) * columnWidth;
            return new PointRange(new Point(minX + columnWidth / 2, unzoomedSize.height - 3),
                    new Point(minX + 20, unzoomedSize.height - 3),
                    new Point(minX + columnWidth - 20, unzoomedSize.height - 3)).zoom(getGraphUI().getZoom());
        } else {
            throw new UnsupportedOperationException("Unknown slot type!");
        }
    }

    @Override
    public void onAlgorithmParametersChanged(JIPipeParameterCollection.ParameterChangedEvent event) {
        super.onAlgorithmParametersChanged(event);
        if (event.getSource() == getNode() && getNode() instanceof JIPipeCommentNode) {
            updateCommentNodeDesign();
        }
    }

    private void updateCommentNodeDesign() {
        JIPipeCommentNode commentNode = (JIPipeCommentNode) getNode();
        setBackground(commentNode.getBackgroundColor());
        nameLabel.setForeground(commentNode.getTextColor());
        nameLabel.setIcon(UIUtils.getIconFromResources(commentNode.getIcon().getIconName()));
    }

    @Override
    public Map<String, JIPipeDataSlotUI> getInputSlotUIs() {
        return Collections.unmodifiableMap(inputSlotUIs);
    }

    @Override
    public Map<String, JIPipeDataSlotUI> getOutputSlotUIs() {
        return Collections.unmodifiableMap(outputSlotUIs);
    }

    @Override
    public void refreshSlots() {
        for (JIPipeDataSlotUI ui : slotUIList) {
            ui.reloadButtonStatus();
        }
    }
}<|MERGE_RESOLUTION|>--- conflicted
+++ resolved
@@ -170,13 +170,9 @@
 
     @Override
     public void updateHotkeyInfo() {
-<<<<<<< HEAD
-        switch (getGraphUI().getNodeHotKeyStorage().getHotkeyFor(getGraphUI().getCompartment(), getNode().getUUIDInGraph())) {
-=======
         NodeHotKeyStorage.Hotkey hotkey = getGraphUI().getNodeHotKeyStorage().getHotkeyFor(getGraphUI().getCompartment(), getNode().getIdInGraph());
         openSettingsButton.setVisible(hotkey != NodeHotKeyStorage.Hotkey.None || getGraphUI().getSettings().isShowSettingsNodeButton());
         switch (hotkey) {
->>>>>>> 507b6903
             case None:
                 openSettingsButton.setIcon(UIUtils.getIconFromResources("actions/wrench.png"));
                 break;
