/*
 * Copyright by Zoltán Cseresnyés, Ruman Gerst
 *
 * Research Group Applied Systems Biology - Head: Prof. Dr. Marc Thilo Figge
 * https://www.leibniz-hki.de/en/applied-systems-biology.html
 * HKI-Center for Systems Biology of Infection
 * Leibniz Institute for Natural Product Research and Infection Biology - Hans Knöll Institute (HKI)
 * Adolf-Reichwein-Straße 23, 07745 Jena, Germany
 *
 * The project code is licensed under MIT.
 * See the LICENSE file provided with the code for the full license.
 */

package org.hkijena.jipipe.api.project;

import com.fasterxml.jackson.core.JsonGenerator;
import com.fasterxml.jackson.core.JsonParser;
import com.fasterxml.jackson.core.JsonProcessingException;
import com.fasterxml.jackson.core.type.TypeReference;
import com.fasterxml.jackson.databind.*;
import com.fasterxml.jackson.databind.annotation.JsonDeserialize;
import com.fasterxml.jackson.databind.annotation.JsonSerialize;
import com.google.common.collect.*;
import org.apache.commons.lang3.exception.ExceptionUtils;
import org.hkijena.jipipe.JIPipe;
import org.hkijena.jipipe.JIPipeDependency;
import org.hkijena.jipipe.api.JIPipeGraphType;
import org.hkijena.jipipe.api.JIPipeMetadataObject;
import org.hkijena.jipipe.api.JIPipeNodeTemplate;
import org.hkijena.jipipe.api.LabelAsJIPipeHeavyData;
import org.hkijena.jipipe.api.cache.JIPipeLocalProjectMemoryCache;
import org.hkijena.jipipe.api.compartments.algorithms.IOInterfaceAlgorithm;
import org.hkijena.jipipe.api.compartments.algorithms.JIPipeProjectCompartment;
import org.hkijena.jipipe.api.compartments.algorithms.JIPipeProjectCompartmentOutput;
import org.hkijena.jipipe.api.data.JIPipeData;
import org.hkijena.jipipe.api.data.JIPipeDataSlot;
import org.hkijena.jipipe.api.data.JIPipeOutputDataSlot;
import org.hkijena.jipipe.api.environments.JIPipeEnvironment;
import org.hkijena.jipipe.api.events.AbstractJIPipeEvent;
import org.hkijena.jipipe.api.events.JIPipeEventEmitter;
import org.hkijena.jipipe.api.history.JIPipeProjectHistoryJournal;
import org.hkijena.jipipe.api.nodes.*;
import org.hkijena.jipipe.api.notifications.JIPipeNotification;
import org.hkijena.jipipe.api.notifications.JIPipeNotificationInbox;
import org.hkijena.jipipe.api.parameters.JIPipeParameterCollection;
import org.hkijena.jipipe.api.runtimepartitioning.JIPipeRuntimePartition;
import org.hkijena.jipipe.api.runtimepartitioning.JIPipeRuntimePartitionConfiguration;
import org.hkijena.jipipe.api.settings.JIPipeProjectSettingsSheet;
import org.hkijena.jipipe.api.validation.*;
import org.hkijena.jipipe.api.validation.contexts.GraphNodeValidationReportContext;
import org.hkijena.jipipe.api.validation.contexts.UnspecifiedValidationReportContext;
import org.hkijena.jipipe.plugins.parameters.library.colors.OptionalColorParameter;
import org.hkijena.jipipe.plugins.parameters.library.markup.HTMLText;
import org.hkijena.jipipe.plugins.parameters.library.markup.MarkdownText;
import org.hkijena.jipipe.plugins.settings.JIPipeDataStorageProjectSettings;
import org.hkijena.jipipe.plugins.settings.JIPipeRuntimeApplicationSettings;
import org.hkijena.jipipe.utils.*;
import org.hkijena.jipipe.utils.json.JsonUtils;

import java.awt.*;
import java.io.IOException;
import java.io.OutputStream;
import java.io.Writer;
import java.nio.file.Files;
import java.nio.file.Path;
import java.util.List;
import java.util.*;

/**
 * A JIPipe project.
 * It contains all information to set up and run an analysis
 */
@JsonSerialize(using = JIPipeProject.Serializer.class)
@JsonDeserialize(using = JIPipeProject.Deserializer.class)
public class JIPipeProject implements JIPipeValidatable {

    /**
     * The current version of the project format.
     * This is here for any future addition.
     */
    public static final int CURRENT_PROJECT_FORMAT_VERSION = 1;
    private final JIPipeGraph graph = new JIPipeGraph();
    private final JIPipeGraph compartmentGraph = new JIPipeGraph();
    private final BiMap<UUID, JIPipeProjectCompartment> compartments = HashBiMap.create();
    private final JIPipeLocalProjectMemoryCache cache;
    private final JIPipeProjectHistoryJournal historyJournal;
    private final CompartmentAddedEventEmitter compartmentAddedEventEmitter = new CompartmentAddedEventEmitter();
    private final CompartmentRemovedEventEmitter compartmentRemovedEventEmitter = new CompartmentRemovedEventEmitter();
    private final JIPipeGraphNode.BaseDirectoryChangedEventEmitter baseDirectoryChangedEventEmitter = new JIPipeGraphNode.BaseDirectoryChangedEventEmitter();
    private final Map<String, JIPipeProjectSettingsSheet> settingsSheets = new HashMap<>();
    private final Map<String, JsonNode> unloadedSettingsSheets = new HashMap<>();
    private JIPipeProjectMetadata metadata = new JIPipeProjectMetadata();
    private JIPipeRuntimePartitionConfiguration runtimePartitions = new JIPipeRuntimePartitionConfiguration();
    private Map<String, JIPipeMetadataObject> additionalMetadata = new HashMap<>();
    private Path workDirectory;
    private Path temporaryBaseDirectory;
    private boolean isCleaningUp;
    private boolean isLoading;

    /**
     * A JIPipe project
     */
    public JIPipeProject() {
        this.historyJournal = new JIPipeProjectHistoryJournal(this);
        this.cache = new JIPipeLocalProjectMemoryCache(this);
        this.metadata.setDescription(new HTMLText(MarkdownText.fromPluginResource("documentation/new-project-template.md", new HashMap<>()).getRenderedHTML()));
        this.graph.attach(JIPipeProject.class, this);
        this.graph.attach(JIPipeGraphType.Project);
        this.compartmentGraph.attach(JIPipeProject.class, this);
        this.compartmentGraph.attach(JIPipeGraphType.ProjectCompartments);

        // Init default partitions
        {
            JIPipeRuntimePartition fileSystemPartition = new JIPipeRuntimePartition();
            fileSystemPartition.setName("Filesystem");
            fileSystemPartition.setDescription(new HTMLText("Pre-defined partition useful for separating off filesystem operations"));
            fileSystemPartition.setColor(new OptionalColorParameter(new Color(0x93C6A2), true));
            this.runtimePartitions.add(fileSystemPartition);
        }
        {
            JIPipeRuntimePartition statisticsPartition = new JIPipeRuntimePartition();
            statisticsPartition.setName("Statistics");
            statisticsPartition.setDescription(new HTMLText("Pre-defined partition useful for separating off statistics and postprocessing operations"));
            statisticsPartition.setColor(new OptionalColorParameter(new Color(0xbd93c4), true));
            this.runtimePartitions.add(statisticsPartition);
        }
        {
            JIPipeRuntimePartition visualizationPartition = new JIPipeRuntimePartition();
            visualizationPartition.setName("Visualization");
            visualizationPartition.setDescription(new HTMLText("Pre-defined partition useful for separating off visualization and postprocessing operations"));
            visualizationPartition.setColor(new OptionalColorParameter(new Color(0x93bdc4), true));
            this.runtimePartitions.add(visualizationPartition);
        }
        {
            JIPipeRuntimePartition postprocessingPartition = new JIPipeRuntimePartition();
            postprocessingPartition.setName("Postprocessing");
            postprocessingPartition.setDescription(new HTMLText("Pre-defined partition useful for separating off postprocessing operations"));
            postprocessingPartition.setColor(new OptionalColorParameter(new Color(0xc4b693), true));
            this.runtimePartitions.add(postprocessingPartition);
        }

        // Init default settings
        for (Map.Entry<String, Class<? extends JIPipeProjectSettingsSheet>> entry : JIPipe.getInstance().getProjectSettingsRegistry().getRegisteredSheetTypes().entrySet()) {
            JIPipeProjectSettingsSheet sheet = (JIPipeProjectSettingsSheet) ReflectionUtils.newInstance(entry.getValue());
            settingsSheets.put(entry.getKey(), sheet);
        }

        // Update the graph compartments
        compartmentGraph.getGraphChangedEventEmitter().subscribe(event -> {
            if (isCleaningUp)
                return;
            if (isLoading)
                return;
            if (event.getGraph() == compartmentGraph) {
                for (JIPipeGraphNode algorithm : compartmentGraph.getGraphNodes()) {
                    if (algorithm instanceof JIPipeProjectCompartment) {
                        JIPipeProjectCompartment compartment = (JIPipeProjectCompartment) algorithm;
                        if (!compartment.isInitialized()) {
                            compartments.put(compartment.getProjectCompartmentUUID(), compartment);
                            updateCompartmentOutputs(compartment);
                        }
                    }
                }
                updateCompartmentVisibility();
            }
        });
    }

    /**
     * Loads a project from a file
     *
     * @param fileName JSON file
     * @param context  the context
     * @param report   issue report
     * @return Loaded project
     * @throws IOException Triggered by {@link ObjectMapper}
     */
    public static JIPipeProject loadProject(Path fileName, JIPipeValidationReportContext context, JIPipeValidationReport report) throws IOException {
        return loadProject(fileName, context, report, new JIPipeNotificationInbox());
    }

    /**
     * Loads a project from a file
     *
     * @param fileName      JSON file
     * @param context       the context
     * @param report        issue report
     * @param notifications notifications for the user
     * @return Loaded project
     * @throws IOException Triggered by {@link ObjectMapper}
     */
    public static JIPipeProject loadProject(Path fileName, JIPipeValidationReportContext context, JIPipeValidationReport report, JIPipeNotificationInbox notifications) throws IOException {
        JsonNode jsonData = JsonUtils.getObjectMapper().readValue(fileName.toFile(), JsonNode.class);
        JIPipeProject project = new JIPipeProject();
        project.fromJson(jsonData, context, report, notifications);
        project.setWorkDirectory(fileName.getParent());
        project.validateUserDirectories(notifications);
        return project;
    }

    /**
     * Deserializes the set of project dependencies from JSON.
     * Does not require the dependencies to be actually registered.
     *
     * @param node JSON node
     * @return The dependencies as {@link org.hkijena.jipipe.JIPipeMutableDependency}
     */
    public static Set<JIPipeDependency> loadDependenciesFromJson(JsonNode node) {
        node = node.path("dependencies");
        if (node.isMissingNode())
            return new HashSet<>();
        TypeReference<HashSet<JIPipeDependency>> typeReference = new TypeReference<HashSet<JIPipeDependency>>() {
        };
        try {
            return JsonUtils.getObjectMapper().readerFor(typeReference).readValue(node);
        } catch (IOException e) {
            throw new JIPipeValidationRuntimeException(e, "Could not load dependencies from JIPipe project",
                    "The JSON data that describes the project dependencies is missing essential information",
                    "Open the file in a text editor and compare the dependencies with a valid project. You can also try " +
                            "to delete the whole dependencies section - you just have to make sure that they are actually satisfied. " +
                            "To do this, use the plugin manager in JIPipe's GUI.");
        }
    }

    /**
     * Deserializes the project metadata from JSON
     *
     * @param node JSON node
     * @return the metadata
     */
    public static JIPipeProjectMetadata loadMetadataFromJson(JsonNode node) {
        node = node.path("metadata");
        if (node.isMissingNode())
            return new JIPipeProjectMetadata();
        try {
            return JsonUtils.getObjectMapper().readerFor(JIPipeProjectMetadata.class).readValue(node);
        } catch (IOException e) {
            throw new JIPipeValidationRuntimeException(e, "Could not load metadata from JIPipe project",
                    "The JSON data that describes the project metadata is missing essential information",
                    "Open the file in a text editor and compare the metadata with a valid project.");
        }
    }

    /**
     * Checks if the project metadata user directories are properly set up.
     * Otherwise, generates a notification
     *
     * @param notifications the notifications
     */
    public void validateUserDirectories(JIPipeNotificationInbox notifications) {
        if (workDirectory != null) {
            Map<String, Path> directoryMap = metadata.getDirectories().getMandatoryDirectoriesMap(workDirectory);
            for (Map.Entry<String, Path> entry : directoryMap.entrySet()) {
                if (entry.getValue() == null || !Files.isDirectory(entry.getValue())) {
                    JIPipeNotification notification = new JIPipeNotification("org.hkijena.jipipe.core:invalid-project-user-directory");
                    notification.setHeading("Invalid project user directory!");
                    notification.setDescription("This project defines a user-defined directory '" + entry.getKey() + "' pointing at '" + entry.getValue() + "', but the " +
                            "referenced path does not exist.\n\nPlease open the project settings (Project > Project settings > User directories // Project > Project overview > User directories) " +
                            "and ensure that the directory is correctly configured.");
                    notifications.push(notification);
                }
            }
        }
    }

    /**
     * Gets the path to a non-existing file in the project's temporary directory
<<<<<<< HEAD
     * @param baseName the base name (prefix)
     * @param suffix the suffix (extension)
=======
     *
     * @param baseName the base name (prefix)
     * @param suffix   the suffix (extension)
>>>>>>> 8bf8219a
     * @return the path
     */
    public Path getTemporaryFile(String baseName, String suffix) {
        return PathUtils.createSubTempFilePath(getTemporaryBaseDirectory(), baseName, suffix);
    }

    /**
     * Creates a new temporary subdirectory in the project's temporary directory
<<<<<<< HEAD
=======
     *
>>>>>>> 8bf8219a
     * @param baseName the base name (prefix)
     * @return the temporary directory
     */
    public Path getTemporaryDirectory(String baseName) {
        return PathUtils.createTempSubDirectory(getTemporaryBaseDirectory(), baseName);
    }

    /**
     * Creates a new temporary subdirectory in the project's temporary directory
<<<<<<< HEAD
=======
     *
>>>>>>> 8bf8219a
     * @return the temporary directory
     */
    public Path getTemporaryDirectory() {
        return PathUtils.createTempSubDirectory(getTemporaryBaseDirectory());
    }

    public Path getTemporaryBaseDirectory() {
        JIPipeDataStorageProjectSettings settings = getSettingsSheet(JIPipeDataStorageProjectSettings.class);
        Path output;
        if (settings.isForceGlobalTempDirectory()) {
            output = JIPipeRuntimeApplicationSettings.getTemporaryBaseDirectory();
        } else if (settings.getOverrideTempDirectory().isEnabled() && settings.getOverrideTempDirectory().getContent() != null && settings.getOverrideTempDirectory().getContent().isAbsolute()) {
            output = settings.getOverrideTempDirectory().getContent();
        } else if (workDirectory != null) {
            if (settings.getOverrideTempDirectory().isEnabled()) {
                output = workDirectory.resolve(settings.getOverrideTempDirectory().getContent());
            } else {
                output = workDirectory.resolve("JIPipe.tmp.dir");
                if (temporaryBaseDirectory == null || !temporaryBaseDirectory.startsWith(output)) {
                    PathUtils.createDirectories(output);
                    output = PathUtils.createTempSubDirectory(output);
                } else {
                    output = temporaryBaseDirectory;
                }
            }
        } else {
            output = JIPipeRuntimeApplicationSettings.getTemporaryBaseDirectory();
        }
        PathUtils.createDirectories(output);
        temporaryBaseDirectory = output;
        return output;
    }

    /**
     * Finds a compartment by UUID or alias
     *
     * @param uuidOrAlias UUID or alias
     * @return the compartment or null if it could not be found
     */
    public JIPipeProjectCompartment findCompartment(String uuidOrAlias) {
        JIPipeGraphNode node = compartmentGraph.findNode(uuidOrAlias);
        if (node instanceof JIPipeProjectCompartment)
            return (JIPipeProjectCompartment) node;
        else
            return null;
    }

    /**
     * @return The algorithm graph
     */
    public JIPipeGraph getGraph() {
        return graph;
    }

    /**
     * Saves the project
     *
     * @param fileName Target file
     * @throws IOException Triggered by {@link ObjectMapper}
     */
    public void saveProject(Path fileName) throws IOException {
        ObjectMapper mapper = JsonUtils.getObjectMapper();
        mapper.writerWithDefaultPrettyPrinter().writeValue(fileName.toFile(), this);
    }

    /**
     * Saves the project
     *
     * @param writer Target writer
     * @throws IOException Triggered by {@link ObjectMapper}
     */
    public void saveProject(Writer writer) throws IOException {
        ObjectMapper mapper = JsonUtils.getObjectMapper();
        mapper.writerWithDefaultPrettyPrinter().writeValue(writer, this);
    }

    /**
     * Saves the project
     *
     * @param outputStream Target writer
     * @throws IOException Triggered by {@link ObjectMapper}
     */
    public void saveProject(OutputStream outputStream) throws IOException {
        ObjectMapper mapper = JsonUtils.getObjectMapper();
        mapper.writerWithDefaultPrettyPrinter().writeValue(outputStream, this);
    }

    public JIPipeLocalProjectMemoryCache getCache() {
        return cache;
    }

    /**
     * @return The current project compartments
     */
    public BiMap<UUID, JIPipeProjectCompartment> getCompartments() {
        return ImmutableBiMap.copyOf(compartments);
    }

    public CompartmentAddedEventEmitter getCompartmentAddedEventEmitter() {
        return compartmentAddedEventEmitter;
    }

    public CompartmentRemovedEventEmitter getCompartmentRemovedEventEmitter() {
        return compartmentRemovedEventEmitter;
    }

    public Map<String, JIPipeProjectSettingsSheet> getSettingsSheets() {
        return ImmutableMap.copyOf(settingsSheets);
    }

    public <T extends JIPipeProjectSettingsSheet> T getSettingsSheet(String id, Class<T> klass) {
        return (T) settingsSheets.getOrDefault(id, null);
    }

    public <T extends JIPipeProjectSettingsSheet> T getSettingsSheet(Class<T> klass) {
        for (JIPipeProjectSettingsSheet settingsSheet : settingsSheets.values()) {
            if (klass.isAssignableFrom(settingsSheet.getClass())) {
                return (T) settingsSheet;
            }
        }
        return null;
    }

    public JIPipeGraphNode.BaseDirectoryChangedEventEmitter getBaseDirectoryChangedEventEmitter() {
        return baseDirectoryChangedEventEmitter;
    }

    /**
     * Adds a new project compartment
     *
     * @param name Compartment name
     * @return The compartment
     */
    public JIPipeProjectCompartment addCompartment(String name) {
        JIPipeProjectCompartment compartment = JIPipe.createNode("jipipe:project-compartment");
        compartment.setRuntimeProject(this);
        compartment.setCustomName(name);
        UUID uuid = compartmentGraph.insertNode(compartment);
        compartments.put(uuid, compartment);
        return compartment;
    }

    /**
     * Connects two compartments
     *
     * @param source Source compartment
     * @param target Target compartment
     */
    public void connectCompartments(JIPipeProjectCompartment source, JIPipeProjectCompartment target) {
        JIPipeDataSlot sourceSlot = source.getFirstOutputSlot();
        compartmentGraph.connect(sourceSlot, target.getFirstInputSlot());
    }


    public void updateCompartmentOutputs(JIPipeProjectCompartment compartment) {
        compartment.setRuntimeProject(this);
        UUID compartmentUUID = compartment.getProjectCompartmentUUID();

        // Ensure that the names are correct
        for (Map.Entry<String, JIPipeProjectCompartmentOutput> entry : compartment.getOutputNodes().entrySet()) {
            entry.getValue().setOutputSlotName(entry.getKey());
        }

        // Find all outputs that should be deleted
        Set<JIPipeProjectCompartmentOutput> toDelete = new HashSet<>();
        for (Map.Entry<String, JIPipeProjectCompartmentOutput> entry : compartment.getOutputNodes().entrySet()) {
            if (!compartment.getOutputSlotMap().containsKey(entry.getKey())) {
                toDelete.add(entry.getValue());
            }
        }

        // Delete the outputs
        for (JIPipeProjectCompartmentOutput compartmentOutput : toDelete) {
            graph.removeNode(compartmentOutput, false);
            compartment.getOutputNodes().remove(compartmentOutput.getOutputSlotName());
        }

        // Add new outputs
        for (JIPipeOutputDataSlot outputSlot : compartment.getOutputSlots()) {
            if (!compartment.getOutputNodes().containsKey(outputSlot.getName())) {
                JIPipeProjectCompartmentOutput node = null;

                // First try to search for an existing node
                for (JIPipeGraphNode graphNode : graph.getGraphNodes()) {
                    if (graphNode instanceof JIPipeProjectCompartmentOutput &&
                            Objects.equals(graphNode.getCompartmentUUIDInParentGraph(), compartmentUUID) &&
                            Objects.equals(((JIPipeProjectCompartmentOutput) graphNode).getOutputSlotName(), outputSlot.getName())) {
                        node = (JIPipeProjectCompartmentOutput) graphNode;
                        break;
                    }
                }

                // Try to find a legacy (has no output slot name)
                if (compartment.getOutputSlots().size() == 1) {
                    for (JIPipeGraphNode graphNode : graph.getGraphNodes()) {
                        if (graphNode instanceof JIPipeProjectCompartmentOutput &&
                                Objects.equals(graphNode.getCompartmentUUIDInParentGraph(), compartmentUUID) &&
                                StringUtils.isNullOrEmpty(((JIPipeProjectCompartmentOutput) graphNode).getOutputSlotName())) {
                            System.out.println("[project loading] Successfully matched legacy compartment output " + graphNode.getUUIDInParentGraph() + " to compartment output slot " + outputSlot.getName());
                            node = (JIPipeProjectCompartmentOutput) graphNode;
                            break;
                        }
                    }
                }

                // No node present, so create one
                if (node == null) {
                    node = JIPipe.createNode(JIPipeProjectCompartmentOutput.class);
                    node.setOutputSlotName(outputSlot.getName());
                    graph.insertNode(node, compartmentUUID);
                } else {
                    node.setOutputSlotName(outputSlot.getName());
                }

                compartment.getOutputNodes().put(outputSlot.getName(), node);
            }
        }

    }

    private void updateCompartmentVisibility() {
        boolean changed = false;

        // Remember old visibilities and clear the existing map
        Map<JIPipeProjectCompartmentOutput, Set<UUID>> oldVisibleCompartments = new HashMap<>();

        for (JIPipeProjectCompartment compartment : compartments.values()) {
            for (JIPipeProjectCompartmentOutput compartmentOutput : compartment.getOutputNodes().values()) {
                Set<UUID> visibleCompartmentUUIDs = graph.getVisibleCompartmentUUIDsOf(compartmentOutput);
                oldVisibleCompartments.put(compartmentOutput, new HashSet<>(visibleCompartmentUUIDs));
                visibleCompartmentUUIDs.clear();
            }
        }

        // Add the visibilities back in
        for (JIPipeGraphNode edgeTarget : compartmentGraph.getGraphNodes()) {
            if (edgeTarget instanceof JIPipeProjectCompartment) {
                JIPipeProjectCompartment targetProjectCompartment = (JIPipeProjectCompartment) edgeTarget;
                for (JIPipeDataSlot sourceSlot : compartmentGraph.getInputIncomingSourceSlots(targetProjectCompartment.getFirstInputSlot())) {
                    if (sourceSlot.getNode() instanceof JIPipeProjectCompartment) {
                        JIPipeProjectCompartment edgeSource = (JIPipeProjectCompartment) sourceSlot.getNode();
                        String outputNameToShow = sourceSlot.getName();

                        // Grab the output of the edgeSource that we want to show in edgeTarget
                        JIPipeProjectCompartmentOutput outputToShow = edgeSource.getOutputNode(outputNameToShow);
                        Set<UUID> visibleCompartmentUUIDs = graph.getVisibleCompartmentUUIDsOf(outputToShow);
                        visibleCompartmentUUIDs.add(targetProjectCompartment.getProjectCompartmentUUID());
                    }
                }
            }
        }

        // Check for changes
        for (JIPipeProjectCompartment compartment : compartments.values()) {
            for (JIPipeProjectCompartmentOutput compartmentOutput : compartment.getOutputNodes().values()) {
                Set<UUID> visibleCompartmentUUIDs = graph.getVisibleCompartmentUUIDsOf(compartmentOutput);
                if (!Objects.equals(visibleCompartmentUUIDs, oldVisibleCompartments.get(compartmentOutput))) {
                    changed = true;
                    break;
                }
            }
        }

        // Remove invalid connections in the project graph
        List<JIPipeGraphConnection> toDisconnect = new ArrayList<>();
        for (JIPipeGraphEdge edge : ImmutableList.copyOf(graph.getGraph().edgeSet())) {
            if (graph.getGraph().containsEdge(edge)) {
                JIPipeDataSlot source = graph.getGraph().getEdgeSource(edge);
                JIPipeDataSlot target = graph.getGraph().getEdgeTarget(edge);
                if (!source.getNode().isVisibleIn(target.getNode().getCompartmentUUIDInParentGraph())) {
                    toDisconnect.add(graph.getConnection(source, target));
                }
            }
        }

        // Apply fixes
        Set<UUID> fixedCompartments = new HashSet<>();
        for (JIPipeGraphConnection connection : toDisconnect) {
            JIPipeDataSlot source = connection.getSource();
            JIPipeDataSlot target = connection.getTarget();
            if (fixedCompartments.contains(target.getNode().getCompartmentUUIDInParentGraph())) {
                continue;
            }
            if (source.getNode() instanceof JIPipeProjectCompartmentOutput) {
                if (!(target.getNode() instanceof IOInterfaceAlgorithm) || !source.getNode().getOutputSlotMap().keySet().equals(target.getNode().getInputSlotMap().keySet())) {
                    // Place IOInterface at the same location as the compartment output
                    IOInterfaceAlgorithm ioInterfaceAlgorithm = JIPipe.createNode(IOInterfaceAlgorithm.class);
                    ioInterfaceAlgorithm.getSlotConfiguration().setTo(source.getNode().getSlotConfiguration());
                    ioInterfaceAlgorithm.setLocations(source.getNode().getLocations());
                    graph.insertNode(ioInterfaceAlgorithm, target.getNode().getCompartmentUUIDInParentGraph());

                    for (JIPipeOutputDataSlot outputSlot : source.getNode().getOutputSlots()) {
                        for (JIPipeDataSlot outputOutgoingTargetSlot : graph.getOutputOutgoingTargetSlots(outputSlot)) {
                            if (Objects.equals(outputOutgoingTargetSlot.getNode().getCompartmentUUIDInParentGraph(), target.getNode().getCompartmentUUIDInParentGraph())) {
                                graph.connect(ioInterfaceAlgorithm.getOutputSlot(outputSlot.getName()), outputOutgoingTargetSlot);
                            }
                        }
                    }

                    fixedCompartments.add(target.getNode().getCompartmentUUIDInParentGraph());
                }
            }
        }


        for (JIPipeGraphConnection connection : toDisconnect) {
            graph.disconnect(connection, false);
            changed = true;
        }


        if (changed) {
            graph.getGraphChangedEventEmitter().emit(new JIPipeGraph.GraphChangedEvent(graph));
        }
    }

    @Override
    public void reportValidity(JIPipeValidationReportContext reportContext, JIPipeValidationReport report) {
        graph.reportValidity(reportContext, report);
    }

    /**
     * Reports the validity for the target node and its dependencies
     *
     * @param context    the context
     * @param report     the report
     * @param targetNode the target node
     */
    public void reportValidity(JIPipeValidationReportContext context, JIPipeValidationReport report, JIPipeGraphNode targetNode) {
        graph.reportValidity(context, report, targetNode);
    }

    /**
     * @return The compartment graph. Contains only {@link JIPipeProjectCompartment} nodes.
     */
    public JIPipeGraph getCompartmentGraph() {
        return compartmentGraph;
    }

    /**
     * Removes a compartment
     *
     * @param compartment The compartment
     */
    public void removeCompartment(JIPipeProjectCompartment compartment) {

        for (JIPipeProjectCompartmentOutput outputNode : compartment.getOutputNodes().values()) {
            replaceCompartmentOutputWithIOInterface(compartment, outputNode);
        }

        // Remove the outputs
        for (JIPipeProjectCompartmentOutput outputNode : compartment.getOutputNodes().values()) {
            graph.removeNode(outputNode, false);
        }

        // Delete the compartment
        UUID compartmentId = compartment.getProjectCompartmentUUID();
        graph.removeCompartment(compartmentId);
        compartments.remove(compartmentId);
        updateCompartmentVisibility();
        compartmentGraph.removeNode(compartment, false);
        compartmentRemovedEventEmitter.emit(new CompartmentRemovedEvent(compartment, compartmentId));
    }

    private void replaceCompartmentOutputWithIOInterface(JIPipeProjectCompartment compartment, JIPipeProjectCompartmentOutput outputNode) {
        // Search for all targets of the compartment and convert this output into an IOInterface
        for (JIPipeDataSlot outputOutgoingTargetSlot : compartmentGraph.getOutputOutgoingTargetSlots(compartment.getFirstOutputSlot())) {
            if (outputOutgoingTargetSlot.getNode() instanceof JIPipeProjectCompartment) {
                JIPipeProjectCompartment targetCompartment = (JIPipeProjectCompartment) outputOutgoingTargetSlot.getNode();

                // Check for the special case: all target nodes of the output are IOInterface with the same set of slots
                boolean needsFixing = false;
                for (JIPipeOutputDataSlot outputSlot : outputNode.getOutputSlots()) {
                    for (JIPipeDataSlot outgoingTargetSlot : graph.getOutputOutgoingTargetSlots(outputSlot)) {
                        if (outgoingTargetSlot.getNode() instanceof IOInterfaceAlgorithm &&
                                outgoingTargetSlot.getNode().getInputSlotMap().keySet().equals(outputNode.getOutputSlotMap().keySet())) {
                            // Do nothing
                        } else {
                            needsFixing = true;
                        }
                    }
                }

                if (needsFixing) {
                    IOInterfaceAlgorithm ioInterfaceAlgorithm = JIPipe.createNode(IOInterfaceAlgorithm.class);
                    ioInterfaceAlgorithm.setCustomName(outputNode.getName());
                    ioInterfaceAlgorithm.getSlotConfiguration().setTo(outputNode.getSlotConfiguration());
                    ioInterfaceAlgorithm.setLocations(outputNode.getLocations());
                    graph.insertNode(ioInterfaceAlgorithm, targetCompartment.getProjectCompartmentUUID());

                    for (JIPipeOutputDataSlot outputSlot : outputNode.getOutputSlots()) {
                        for (JIPipeDataSlot outgoingTargetSlot : graph.getOutputOutgoingTargetSlots(outputSlot)) {
                            graph.connect(ioInterfaceAlgorithm.getOutputSlot(outputSlot.getName()), outgoingTargetSlot);
                        }
                    }
                }

            }
        }
    }

    /**
     * @return Project metadata
     */
    public JIPipeProjectMetadata getMetadata() {
        return metadata;
    }

    /**
     * Gets the folder where the project is currently working in
     *
     * @return the folder where the project is currently working in
     */
    public Path getWorkDirectory() {
        return workDirectory;
    }

    /**
     * Sets the folder where the project is currently working in.
     * This information is passed to the algorithms to adapt to the work directory if needed (usually ony Filesystem nodes are affected)
     *
     * @param workDirectory Project work directory
     */
    public void setWorkDirectory(Path workDirectory) {
        this.workDirectory = workDirectory;

        // Set this as base and project directory for the main nodes
        for (JIPipeGraphNode node : graph.getGraphNodes()) {
            node.setBaseDirectory(workDirectory);
            node.setProjectDirectory(workDirectory);
        }
        baseDirectoryChangedEventEmitter.emit(new JIPipeGraphNode.BaseDirectoryChangedEvent(this, workDirectory));
    }

    /**
     * @return All project dependencies
     */
    public Set<JIPipeDependency> getSimplifiedMinimalDependencies() {
        Set<JIPipeDependency> dependencies = graph.getDependencies();
        dependencies.addAll(compartmentGraph.getDependencies());
        return JIPipeDependency.simplifyAndMinimize(dependencies, true);
    }

    /**
     * Re-assigns graph node Ids based on their name
     *
     * @param force force updating
     */
    public void rebuildAliasIds(boolean force) {
        try {
            isCleaningUp = true;
            compartmentGraph.rebuildAliasIds(force);
            graph.rebuildAliasIds(force);
        } finally {
            isCleaningUp = false;
        }
    }

    public JIPipeRuntimePartitionConfiguration getRuntimePartitions() {
        return runtimePartitions;
    }

    public Map<String, JIPipeMetadataObject> getAdditionalMetadata() {
        return additionalMetadata;
    }

    public void setAdditionalMetadata(Map<String, JIPipeMetadataObject> additionalMetadata) {
        this.additionalMetadata = additionalMetadata;
    }

    /**
     * Writes the project to JSON
     *
     * @param generator the JSON generator
     * @throws IOException thrown by {@link JsonGenerator}
     */
    public void toJson(JsonGenerator generator) throws IOException {

        generator.writeStartObject();
        // Write standard metadata
        generator.writeStringField("jipipe:project-type", "project");
        generator.writeNumberField("jipipe:project-format-version", CURRENT_PROJECT_FORMAT_VERSION);
        generator.writeObjectField("metadata", metadata);
        generator.writeObjectField("dependencies", getSimplifiedMinimalDependencies());
        generator.writeObjectField("runtime-partitions", runtimePartitions);

        // Write settings
        generator.writeObjectFieldStart("settings");
        for (Map.Entry<String, JIPipeProjectSettingsSheet> entry : settingsSheets.entrySet()) {
            generator.writeObjectFieldStart(entry.getKey());
            entry.getValue().serializeToJsonGenerator(generator);
            generator.writeEndObject();
        }
        for (Map.Entry<String, JsonNode> entry : unloadedSettingsSheets.entrySet()) {
            if (!settingsSheets.containsKey(entry.getKey())) {
                generator.writeObjectField(entry.getKey(), entry.getValue());
            }
        }

        generator.writeEndObject();

        // Write list of external environments
        List<JIPipeEnvironment> externalEnvironments = new ArrayList<>();
        for (JIPipeGraphNode graphNode : getGraph().getGraphNodes()) {
            graphNode.getEnvironmentDependencies(externalEnvironments);
        }
        generator.writeArrayFieldStart("external-environments");
        for (JIPipeEnvironment environment : Sets.newHashSet(externalEnvironments)) {
            generator.writeObject(environment);
        }
        generator.writeEndArray();

        // Write additional metadata
        if (!getAdditionalMetadata().isEmpty()) {
            generator.writeObjectFieldStart("additional-metadata");
            for (Map.Entry<String, JIPipeMetadataObject> entry : getAdditionalMetadata().entrySet()) {
                String typeId = JIPipe.getInstance().getMetadataRegistry().getId(entry.getValue().getClass());

                if (typeId != null) {
                    if (entry.getValue() instanceof JIPipeParameterCollection) {
                        generator.writeObjectFieldStart(entry.getKey());
                        generator.writeObjectField("jipipe:type", typeId);
                        ParameterUtils.serializeParametersToJson((JIPipeParameterCollection) entry.getValue(), generator);
                        generator.writeEndObject();
                    } else {
                        generator.writeObjectFieldStart(entry.getKey());
                        generator.writeObjectField("jipipe:type", typeId);
                        generator.writeObjectField("data", entry.getValue());
                        generator.writeEndObject();
                    }
                } else {
                    System.err.println("Unable to serialize " + entry.getValue() + " as metadata object: not registered!");
                }
            }
            generator.writeEndObject();
        }

        // Write graph and compartments
        generator.writeObjectField("graph", graph);
        generator.writeFieldName("compartments");
        generator.writeStartObject();
        generator.writeObjectField("compartment-graph", compartmentGraph);
        generator.writeEndObject();
        generator.writeEndObject();
    }

    /**
     * Loads the project from JSON
     *
     * @param jsonNode      the node
     * @param context       the context
     * @param notifications notifications for the user
     */
    public void fromJson(JsonNode jsonNode, JIPipeValidationReportContext context, JIPipeValidationReport report, JIPipeNotificationInbox notifications) throws IOException {
        try {
            isLoading = true;

            // Load metadata
            if (jsonNode.has("metadata")) {
                metadata = JsonUtils.getObjectMapper().readerFor(JIPipeProjectMetadata.class).readValue(jsonNode.get("metadata"));
            }

            // Load partitions
            if (jsonNode.has("runtime-partitions")) {
                JsonNode sub = jsonNode.get("runtime-partitions");
                this.runtimePartitions = JsonUtils.getObjectMapper().convertValue(sub, JIPipeRuntimePartitionConfiguration.class);
            }

            // Load settings sheets
            if (jsonNode.has("settings")) {
                for (Map.Entry<String, JsonNode> entry : ImmutableList.copyOf(jsonNode.get("settings").fields())) {
                    try {
                        if (settingsSheets.containsKey(entry.getKey())) {
                            settingsSheets.get(entry.getKey()).deserializeFromJsonNode(entry.getValue());
                        } else {
                            unloadedSettingsSheets.put(entry.getKey(), entry.getValue());
                            report.report(new JIPipeValidationReportEntry(JIPipeValidationReportEntryLevel.Warning,
                                    new UnspecifiedValidationReportContext(),
                                    "Unable to load settings",
                                    "The project settings for the sheet with the ID '" + entry.getKey() + "' are not known to JIPipe. " +
                                            "The data will be backed up, so ",
                                    "Please check if all required plugins are up-to-date and activated."));
                        }
                    } catch (Throwable e) {
                        e.printStackTrace();
                        report.report(new JIPipeValidationReportEntry(JIPipeValidationReportEntryLevel.Error,
                                new UnspecifiedValidationReportContext(),
                                "Unable to load settings",
                                "The project settings for the sheet with the ID '" + entry.getKey() + "' could not be loaded.",
                                "Please check if you are using an up-to-date JIPipe version.",
                                ExceptionUtils.getStackTrace(e)));
                    }
                }
            }

            // Deserialize additional metadata
            JsonNode additionalMetadataNode = jsonNode.path("additional-metadata");
            for (Map.Entry<String, JsonNode> metadataEntry : ImmutableList.copyOf(additionalMetadataNode.fields())) {
                try {
                    String typeId = metadataEntry.getValue().get("jipipe:type").textValue();
                    Class<? extends JIPipeMetadataObject> metadataClass = JIPipe.getInstance().getMetadataRegistry().findById(typeId);

                    if (metadataClass == null) {
                        throw new NullPointerException("Unable to find metadata object ID '" + typeId + "'");
                    }

                    if (JIPipeParameterCollection.class.isAssignableFrom(metadataClass)) {
                        JIPipeParameterCollection metadata = (JIPipeParameterCollection) ReflectionUtils.newInstance(metadataClass);
                        ParameterUtils.deserializeParametersFromJson(metadata, metadataEntry.getValue(), context, report);
                        additionalMetadata.put(metadataEntry.getKey(), (JIPipeMetadataObject) metadata);
                    } else {
                        Object data = JsonUtils.getObjectMapper().readerFor(metadataClass).readValue(metadataEntry.getValue().get("data"));
                        if (data != null) {
                            additionalMetadata.put(metadataEntry.getKey(), (JIPipeMetadataObject) data);
                        }
                    }
                } catch (Exception e) {
                    e.printStackTrace();
                }
            }

            // We must first load the graph, as we can infer compartments later
            graph.fromJson(jsonNode.get("graph"), context, new JIPipeValidationReport(), notifications);

            // read compartments
            compartmentGraph.fromJson(jsonNode.get("compartments").get("compartment-graph"), context, new JIPipeValidationReport(), notifications);

            // Fix legacy nodes
            for (Map.Entry<UUID, String> entry : graph.getNodeLegacyCompartmentIDs().entrySet()) {
                JIPipeGraphNode compartmentNode = compartmentGraph.findNode(entry.getValue());
                JIPipeGraphNode node = graph.getNodeByUUID(entry.getKey());
                if (compartmentNode != null) {
                    JIPipe.getInstance().getLogService().info("[Project format conversion] Fix legacy compartment '" + entry.getValue() + "' --> " + compartmentNode.getUUIDInParentGraph());
                    graph.setCompartment(entry.getKey(), compartmentNode.getUUIDInParentGraph());
                } else {
                    // Ghost node -> delete
                    graph.removeNode(node, false);
                    continue;
                }

                // Fix legacy node location information
                for (Map.Entry<String, Map<String, Point>> locationEntry : ImmutableList.copyOf(node.getLocations().entrySet())) {
                    Map<String, Point> location = locationEntry.getValue();
                    String compartmentUUIDString;
                    if ("DEFAULT".equals(locationEntry.getKey())) {
                        compartmentUUIDString = "";
                    } else {
                        compartmentUUIDString = StringUtils.nullToEmpty(compartmentGraph.findNodeUUID(locationEntry.getKey()));
                    }
                    node.getLocations().remove(locationEntry.getKey());
                    node.getLocations().put(compartmentUUIDString, location);
                    JIPipe.getInstance().getLogService().info("[Project format conversion] Move location within " + locationEntry.getKey() + " to " + compartmentUUIDString);
                }
            }

            // Initialize compartments
            for (JIPipeGraphNode node : compartmentGraph.getGraphNodes()) {
                if (node instanceof JIPipeProjectCompartment) {
                    JIPipeProjectCompartment compartment = (JIPipeProjectCompartment) node;
                    compartment.setRuntimeProject(this);
                    compartments.put(compartment.getProjectCompartmentUUID(), compartment);
                    updateCompartmentOutputs(compartment);
                }
            }

            // Reading compartments might break some connections. This will restore them
            graph.edgesFromJson(jsonNode.get("graph"), context, report);

            // Update node visibilities
            updateCompartmentVisibility();

            // Checking for error
            for (JIPipeGraphNode graphNode : ImmutableList.copyOf(graph.getGraphNodes())) {
                UUID compartmentUUIDInGraph = graphNode.getCompartmentUUIDInParentGraph();
                if (compartmentUUIDInGraph == null || !compartments.containsKey(compartmentUUIDInGraph)) {
                    report.add(new JIPipeValidationReportEntry(JIPipeValidationReportEntryLevel.Warning,
                            new GraphNodeValidationReportContext(graphNode),
                            "Node has no compartment!",
                            "The node '" + graphNode.getDisplayName() + "' has no compartment assigned!",
                            "This was repaired automatically by deleting the node. Please inform the JIPipe developers about this issue.",
                            JsonUtils.toPrettyJsonString(graphNode)));
                    graph.removeNode(graphNode, false);
                } else {
                    JIPipeGraphNode compartmentNode = compartmentGraph.getNodeByUUID(compartmentUUIDInGraph);
                    if (compartmentNode == null) {
                        report.add(new JIPipeValidationReportEntry(JIPipeValidationReportEntryLevel.Warning,
                                new GraphNodeValidationReportContext(compartmentNode),
                                "Node has invalid compartment!",
                                "The node '" + graphNode.getDisplayName() + "' is assigned to compartment '" + compartmentUUIDInGraph + "', but it does not exist!",
                                "This was repaired automatically by deleting the node. Please inform the JIPipe developers about this issue.",
                                JsonUtils.toPrettyJsonString(graphNode)));
                        graph.removeNode(graphNode, false);
                    }
                }
            }
        } finally {
            isLoading = false;
        }
    }

    /**
     * Rebuilds the compartment list from the current state of the compartment graph
     */
    public void rebuildCompartmentsFromGraph() {
        compartments.clear();
        for (JIPipeGraphNode node : compartmentGraph.getGraphNodes()) {
            if (node instanceof JIPipeProjectCompartment) {
                JIPipeProjectCompartment compartment = (JIPipeProjectCompartment) node;
                compartment.setRuntimeProject(this);
                compartments.put(compartment.getProjectCompartmentUUID(), compartment);
                updateCompartmentOutputs(compartment);
            }
        }
        updateCompartmentVisibility();
    }

    /**
     * Returns a list of all nodes that cannot be executed or are deactivated by the user.
     * This method works on transitive deactivation (e.g. a dependency is deactivated).
     *
     * @return set of deactivated nodes
     */
    public Set<JIPipeGraphNode> getDeactivatedAlgorithms() {
        return graph.getDeactivatedNodes(true);
    }

    /**
     * Returns all nodes that have at least one connected algorithm that uses its generated data.
     *
     * @return Intermediate nodes
     */
    public Set<JIPipeGraphNode> getIntermediateAlgorithms() {
        Set<JIPipeGraphNode> result = new HashSet<>();
        outer:
        for (JIPipeGraphNode node : graph.getGraphNodes()) {
            for (JIPipeDataSlot outputSlot : node.getOutputSlots()) {
                if (graph.getOutputOutgoingTargetSlots(outputSlot).isEmpty()) {
                    continue outer;
                }
            }
            result.add(node);
        }
        return result;
    }

    /**
     * Returns a list of all nodes that generate heavy data ({@link LabelAsJIPipeHeavyData}) and are intermediate (see getIntermediateAlgorithms()).
     * Skips all nodes that do not save outputs.
     *
     * @return intermediate nodes with heavy data
     */
    public Set<JIPipeDataSlot> getHeavyIntermediateAlgorithmOutputSlots() {
        Set<JIPipeDataSlot> result = new HashSet<>();
        for (JIPipeGraphNode node : graph.getGraphNodes()) {
            for (JIPipeDataSlot outputSlot : node.getOutputSlots()) {
                boolean heavy = JIPipeData.isHeavy(outputSlot.getAcceptedDataType());
                if (heavy && !graph.getOutputOutgoingTargetSlots(outputSlot).isEmpty()) {
                    result.add(outputSlot);
                }
            }
        }
        return result;
    }

    /**
     * Returns the global parameters for this pipeline
     *
     * @return global parameters
     */
    public JIPipeProjectInfoParameters getPipelineParameters() {
        JIPipeMetadataObject existing = getAdditionalMetadata().getOrDefault(JIPipeProjectInfoParameters.METADATA_KEY, null);
        JIPipeProjectInfoParameters result;
        if (existing instanceof JIPipeProjectInfoParameters) {
            result = (JIPipeProjectInfoParameters) existing;
        } else {
            result = new JIPipeProjectInfoParameters();
            getAdditionalMetadata().put(JIPipeProjectInfoParameters.METADATA_KEY, result);
        }
        result.setProject(this);
        return result;
    }

    public JIPipeProjectHistoryJournal getHistoryJournal() {
        return historyJournal;
    }

    /**
     * Gets all examples for a node type ID.
     * Includes project templates
     *
     * @param nodeTypeId the ID
     * @return the examples
     */
    public List<JIPipeNodeExample> getNodeExamples(String nodeTypeId) {
        List<JIPipeNodeExample> result = new ArrayList<>(JIPipe.getNodes().getNodeExamples(nodeTypeId));
        for (JIPipeNodeTemplate nodeTemplate : JIPipe.getInstance().getNodeTemplateRegistry().getGlobalTemplates()) {
            JIPipeNodeExample example = new JIPipeNodeExample(nodeTemplate);
            if (Objects.equals(example.getNodeId(), nodeTypeId)) {
                example.setSourceInfo("From node templates (global)");
                result.add(example);
            }
        }
        for (JIPipeNodeTemplate nodeTemplate : metadata.getNodeTemplates()) {
            JIPipeNodeExample example = new JIPipeNodeExample(nodeTemplate);
            example.setSourceInfo("From node templates (project)");
            if (Objects.equals(example.getNodeId(), nodeTypeId)) {
                result.add(example);
            }
        }
        result.sort(Comparator.comparing((JIPipeNodeExample example) -> example.getNodeTemplate().getName(), NaturalOrderComparator.INSTANCE));
        return result;
    }

    /**
     * Gets a map of user-defined directories
     */
    public Map<String, Path> getDirectoryMap() {
        return metadata.getDirectories().getDirectoryMap(getWorkDirectory());
    }

    /**
     * Gets a description of the project as text
     *
     * @param stringBuilder the string builder
     * @param headingLevel  the heading level
     */
    public void getTextDescription(StringBuilder stringBuilder, int headingLevel) {

        Map<UUID, Integer> compartmentIndices = new HashMap<>();
        Map<UUID, Integer> nodeIndices = new HashMap<>();
        for (JIPipeGraphNode node : compartmentGraph.traverse()) {
            if (node instanceof JIPipeProjectCompartment) {
                UUID uuid = node.getUUIDInParentGraph();
                compartmentIndices.put(uuid, compartmentIndices.size() + 1);
                stringBuilder.append("<h").append(headingLevel).append(">Compartment C").append(compartmentIndices.get(uuid)).append(" \"").append(node.getName()).append("\"</h").append(headingLevel).append(">\n\n");
                stringBuilder.append("<ul>");
                // Resolve sources
                for (JIPipeDataSlot sourceSlot : compartmentGraph.getInputIncomingSourceSlots(node.getFirstInputSlot())) {
                    JIPipeGraphNode sourceNode = sourceSlot.getNode();
                    UUID sourceUUID = sourceNode.getUUIDInParentGraph();
                    if (sourceNode instanceof JIPipeProjectCompartment) {
                        stringBuilder.append("<li>The \"").append(node.getName()).append("\" compartment (C").append(compartmentIndices.get(uuid)).append(") receives data from the \"")
                                .append(sourceNode.getName()).append("\" compartment (C").append(compartmentIndices.get(sourceUUID)).append(")").append("</li>\n");
                    }
                }
                stringBuilder.append("</ul>");

                // Resolve nodes
                graph.getTextDescription(stringBuilder, uuid, nodeIndices, headingLevel + 1);


            }
        }
    }


    public interface CompartmentAddedEventListener {
        void onProjectCompartmentAdded(CompartmentAddedEvent event);
    }

    public interface CompartmentRemovedEventListener {
        void onProjectCompartmentRemoved(CompartmentRemovedEvent event);
    }

    /**
     * Serializes a project
     */
    public static class Serializer extends JsonSerializer<JIPipeProject> {
        @Override
        public void serialize(JIPipeProject project, JsonGenerator jsonGenerator, SerializerProvider serializerProvider) throws IOException, JsonProcessingException {
            project.toJson(jsonGenerator);
        }
    }

    /**
     * Deserializes a project
     */
    public static class Deserializer extends JsonDeserializer<JIPipeProject> {

        @Override
        public JIPipeProject deserialize(JsonParser jsonParser, DeserializationContext deserializationContext) throws IOException, JsonProcessingException {
            JIPipeProject project = new JIPipeProject();
            JsonNode node = jsonParser.getCodec().readTree(jsonParser);
            project.fromJson(node, new UnspecifiedValidationReportContext(), new JIPipeValidationReport(), new JIPipeNotificationInbox());
            return project;
        }
    }

    /**
     * Triggered when a sample is added to an {@link JIPipeProject}
     */
    public static class CompartmentAddedEvent extends AbstractJIPipeEvent {
        private final JIPipeProjectCompartment compartment;

        /**
         * @param compartment the compartment
         */
        public CompartmentAddedEvent(JIPipeProjectCompartment compartment) {
            super(compartment);
            this.compartment = compartment;
        }

        public JIPipeProjectCompartment getCompartment() {
            return compartment;
        }
    }

    public static class CompartmentAddedEventEmitter extends JIPipeEventEmitter<CompartmentAddedEvent, CompartmentAddedEventListener> {
        @Override
        protected void call(CompartmentAddedEventListener compartmentAddedEventListener, CompartmentAddedEvent event) {
            compartmentAddedEventListener.onProjectCompartmentAdded(event);
        }
    }

    /**
     * Triggered when a sample is removed from an {@link JIPipeProject}
     */
    public static class CompartmentRemovedEvent extends AbstractJIPipeEvent {
        private final UUID compartmentUUID;
        private final JIPipeProjectCompartment compartment;

        /**
         * @param compartment     the compartment
         * @param compartmentUUID the compartment id
         */
        public CompartmentRemovedEvent(JIPipeProjectCompartment compartment, UUID compartmentUUID) {
            super(compartment);
            this.compartment = compartment;
            this.compartmentUUID = compartmentUUID;
        }

        public JIPipeProjectCompartment getCompartment() {
            return compartment;
        }

        public UUID getCompartmentUUID() {
            return compartmentUUID;
        }
    }

    public static class CompartmentRemovedEventEmitter extends JIPipeEventEmitter<CompartmentRemovedEvent, CompartmentRemovedEventListener> {

        @Override
        protected void call(CompartmentRemovedEventListener compartmentRemovedEventListener, CompartmentRemovedEvent event) {
            compartmentRemovedEventListener.onProjectCompartmentRemoved(event);
        }
    }

}<|MERGE_RESOLUTION|>--- conflicted
+++ resolved
@@ -265,14 +265,9 @@
 
     /**
      * Gets the path to a non-existing file in the project's temporary directory
-<<<<<<< HEAD
-     * @param baseName the base name (prefix)
-     * @param suffix the suffix (extension)
-=======
      *
      * @param baseName the base name (prefix)
      * @param suffix   the suffix (extension)
->>>>>>> 8bf8219a
      * @return the path
      */
     public Path getTemporaryFile(String baseName, String suffix) {
@@ -281,10 +276,7 @@
 
     /**
      * Creates a new temporary subdirectory in the project's temporary directory
-<<<<<<< HEAD
-=======
-     *
->>>>>>> 8bf8219a
+     *
      * @param baseName the base name (prefix)
      * @return the temporary directory
      */
@@ -294,10 +286,7 @@
 
     /**
      * Creates a new temporary subdirectory in the project's temporary directory
-<<<<<<< HEAD
-=======
-     *
->>>>>>> 8bf8219a
+     *
      * @return the temporary directory
      */
     public Path getTemporaryDirectory() {
