/*
 * Copyright by Zoltán Cseresnyés, Ruman Gerst
 *
 * Research Group Applied Systems Biology - Head: Prof. Dr. Marc Thilo Figge
 * https://www.leibniz-hki.de/en/applied-systems-biology.html
 * HKI-Center for Systems Biology of Infection
 * Leibniz Institute for Natural Product Research and Infection Biology - Hans Knöll Institute (HKI)
 * Adolf-Reichwein-Straße 23, 07745 Jena, Germany
 *
 * The project code is licensed under MIT.
 * See the LICENSE file provided with the code for the full license.
 */

package org.hkijena.jipipe.api.project;

import com.google.common.collect.ImmutableList;
import org.hkijena.jipipe.api.AbstractJIPipeRunnable;
import org.hkijena.jipipe.api.JIPipeProgressInfo;
import org.hkijena.jipipe.api.data.storage.JIPipeWriteDataStorage;
import org.hkijena.jipipe.api.nodes.JIPipeGraphNode;
import org.hkijena.jipipe.api.notifications.JIPipeNotificationInbox;
import org.hkijena.jipipe.api.validation.JIPipeValidationReport;
import org.hkijena.jipipe.api.validation.contexts.UnspecifiedValidationReportContext;

import java.io.IOException;
import java.nio.file.Files;
import java.nio.file.Path;

public abstract class JIPipeArchiveProjectRun extends AbstractJIPipeRunnable {

    private final JIPipeProject project;

    protected JIPipeArchiveProjectRun(JIPipeProject project) {
        this.project = project;
    }

    public JIPipeProject getProject() {
        return project;
    }

    protected void archive(JIPipeWriteDataStorage projectStorage, JIPipeWriteDataStorage wrappedExternalStorage) throws IOException {
        JIPipeProgressInfo progressInfo = getProgressInfo();
        progressInfo.setProgress(0, 3);
        progressInfo.log("Copying project ...");
        // Store the project into a temporary file
<<<<<<< HEAD
        Path tempFile = getProject().getTemporaryFile( "archive-project", ".jip");
=======
        Path tempFile = getProject().getTemporaryFile("archive-project", ".jip");
>>>>>>> 8bf8219a
        project.saveProject(tempFile);

        // Load the project again
        JIPipeProject copyProject = JIPipeProject.loadProject(tempFile, new UnspecifiedValidationReportContext(), new JIPipeValidationReport(), new JIPipeNotificationInbox());
        ImmutableList<JIPipeGraphNode> graphNodes = ImmutableList.copyOf(copyProject.getGraph().getGraphNodes());
        progressInfo.setProgress(0, graphNodes.size());
        JIPipeProgressInfo archivingProgress = progressInfo.resolve("Archiving data");
        for (int i = 0; i < graphNodes.size(); i++) {
            JIPipeGraphNode graphNode = graphNodes.get(i);
            graphNode.archiveTo(projectStorage, wrappedExternalStorage, archivingProgress.resolveAndLog(graphNode.getDisplayName(), i, graphNodes.size()), getProject().getWorkDirectory());
        }

        progressInfo.setProgress(2, 3);
        progressInfo.log("Writing project ...");
        Path fileSystemPath = projectStorage.getFileSystemPath();
        copyProject.setWorkDirectory(fileSystemPath);
        copyProject.saveProject(fileSystemPath.resolve("project.jip"));
        progressInfo.setProgress(3, 3);

        Files.delete(tempFile);
    }
}<|MERGE_RESOLUTION|>--- conflicted
+++ resolved
@@ -43,11 +43,7 @@
         progressInfo.setProgress(0, 3);
         progressInfo.log("Copying project ...");
         // Store the project into a temporary file
-<<<<<<< HEAD
-        Path tempFile = getProject().getTemporaryFile( "archive-project", ".jip");
-=======
         Path tempFile = getProject().getTemporaryFile("archive-project", ".jip");
->>>>>>> 8bf8219a
         project.saveProject(tempFile);
 
         // Load the project again
