--- conflicted
+++ resolved
@@ -196,8 +196,6 @@
         }
     }
 
-<<<<<<< HEAD
-=======
     public static List<Path> listDirectory(Path directory) throws IOException {
         List<Path> result = new ArrayList<>();
         try(Stream<Path> stream = Files.list(directory)) {
@@ -232,7 +230,6 @@
         return sha1;
     }
 
->>>>>>> 5f108fc4
     public static void copyOrLink(Path source, Path target, JIPipeProgressInfo progressInfo) {
         if (SystemUtils.IS_OS_WINDOWS) {
             // Copy file
