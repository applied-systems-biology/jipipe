package org.hkijena.jipipe.utils.ui;

import com.fasterxml.jackson.annotation.JsonGetter;
import com.fasterxml.jackson.annotation.JsonSetter;
import com.google.common.collect.ImmutableList;
import org.hkijena.jipipe.api.events.AbstractJIPipeEvent;
import org.hkijena.jipipe.api.events.JIPipeEventEmitter;
import org.hkijena.jipipe.api.parameters.JIPipeParameterCollection;
import org.hkijena.jipipe.desktop.commons.components.JIPipeDesktopVerticalToolBar;
import org.hkijena.jipipe.utils.JIPipeDesktopSplitPane;
import org.hkijena.jipipe.utils.UIUtils;
import org.jetbrains.annotations.NotNull;

import javax.swing.*;
import java.awt.*;
import java.awt.event.ComponentAdapter;
import java.awt.event.ComponentEvent;
import java.awt.event.MouseAdapter;
import java.awt.event.MouseEvent;
import java.util.List;
import java.util.*;
import java.util.function.Predicate;
import java.util.function.Supplier;
import java.util.stream.Collectors;

public class JIPipeDesktopDockPanel extends JPanel implements JIPipeDesktopSplitPane.RatioUpdatedEventListener {

    public static final int UI_ORDER_PINNED = -100;
    public static final int UI_ORDER_DEFAULT = 0;
    private static final int RESIZE_HANDLE_SIZE = 4;
    private final JIPipeDesktopVerticalToolBar leftToolBar = new JIPipeDesktopVerticalToolBar();
    private final JIPipeDesktopVerticalToolBar rightToolBar = new JIPipeDesktopVerticalToolBar();
    private final JLayeredPane layeredPane = new JLayeredPane();
    private final JPanel layeredPaneBackground = new JPanel(new BorderLayout());
    private final JPanel leftPanel = new JPanel(new BorderLayout());
    private final JPanel rightPanel = new JPanel(new BorderLayout());
    private final JPanel leftResizerPanel = new JPanel();
    private final JPanel rightResizerPanel = new JPanel();
    private final Map<String, Panel> panels = new LinkedHashMap<>();
    private final Map<String, JToggleButton> panelVisibilityToggles = new HashMap<>();
    private final JIPipeDesktopSplitPane leftSplitPane = new JIPipeDesktopSplitPane(JSplitPane.VERTICAL_SPLIT, new JIPipeDesktopSplitPane.FixedRatio(0.33, true));
    private final JIPipeDesktopSplitPane rightSplitPane = new JIPipeDesktopSplitPane(JSplitPane.VERTICAL_SPLIT, new JIPipeDesktopSplitPane.FixedRatio(0.66, true));
    private final StateSavedEventEmitter stateSavedEventEmitter = new StateSavedEventEmitter();
    private final PanelSideVisibilityChangedEventEmitter panelSideVisibilityChangedEventEmitter = new PanelSideVisibilityChangedEventEmitter();
    private final JIPipeParameterCollection.ParameterChangedEventEmitter parameterChangedEventEmitter = new JIPipeParameterCollection.ParameterChangedEventEmitter();
    private final JCheckBoxMenuItem showToolbarLabelsMenuItem = new JCheckBoxMenuItem("Show Toolbar Labels");
    private int floatingPanelMarginLeftRight = 8;
    private int floatingPanelMarginTop = 8;
    private int floatingPanelMarginBottom = 8;
    private int leftPanelWidth = 350;
    private int rightPanelWidth = 500;
    private int minimumPanelWidth = 150;
    private int minimumBackgroundWidth = 150;
    private JComponent leftPanelContent;
    private JComponent rightPanelContent;
    private boolean leftPanelIsFloating = false;
    private boolean rightPanelIsFloating = false;
    private State savedState = new State();
    private boolean showToolbarLabels = true;
    private int toolbarWithLabelsWidth = 92;
    private int toolbarWithoutLabelsWidth = 42;

    public JIPipeDesktopDockPanel() {
        super(new BorderLayout());
        initialize();
        updateAll();
    }

    private void initialize() {
        add(leftToolBar, BorderLayout.WEST);
        add(rightToolBar, BorderLayout.EAST);

        rightToolBar.setBorder(UIUtils.createPanelBorder(0, 0,1,0));
        leftToolBar.setBorder(UIUtils.createPanelBorder(1, 0,0,0));

        JPopupMenu toolbarContextMenu = new JPopupMenu();
        toolbarContextMenu.add(showToolbarLabelsMenuItem);
        UIUtils.addRightClickPopupMenuToComponent(leftToolBar, toolbarContextMenu);
        UIUtils.addRightClickPopupMenuToComponent(rightToolBar, toolbarContextMenu);

        showToolbarLabelsMenuItem.setState(showToolbarLabels);
        showToolbarLabelsMenuItem.addActionListener(e -> {
            setShowToolbarLabels(showToolbarLabelsMenuItem.getState());
        });

//        layeredPane.setLayout(new OverlayLayout(layeredPane));
        add(layeredPane, BorderLayout.CENTER);

        layeredPane.add(layeredPaneBackground, JLayeredPane.DEFAULT_LAYER);
        layeredPane.add(leftPanel, JLayeredPane.PALETTE_LAYER);
        layeredPane.add(rightPanel, JLayeredPane.PALETTE_LAYER);

        initializeLeftFloatingPanel();
        initializeRightFloatingPanel();

        leftSplitPane.setDividerSize(12);
        rightSplitPane.setDividerSize(12);

        addComponentListener(new ComponentAdapter() {
            @Override
            public void componentResized(ComponentEvent e) {
                updateSizes();
            }
        });
    }

    private void initializeRightFloatingPanel() {
        rightPanel.setBorder(UIUtils.createPanelBorder(1, 0,0,0));
        rightPanel.add(rightResizerPanel, BorderLayout.WEST);
        rightResizerPanel.setCursor(Cursor.getPredefinedCursor(Cursor.MOVE_CURSOR));
        rightResizerPanel.setPreferredSize(new Dimension(RESIZE_HANDLE_SIZE, 64));
        rightResizerPanel.setMinimumSize(new Dimension(RESIZE_HANDLE_SIZE, 32));
//        rightResizerPanel.setBackground(Color.RED);
        rightResizerPanel.setOpaque(false);

        rightResizerPanel.addMouseMotionListener(new MouseAdapter() {
            @Override
            public void mouseDragged(MouseEvent e) {
                Point convertedPoint = SwingUtilities.convertPoint(rightResizerPanel, e.getPoint(), layeredPane);
                rightPanelWidth = Math.max(minimumPanelWidth, layeredPane.getWidth() - convertedPoint.x);
                saveState();
                updateSizes();
            }


        });
        rightSplitPane.getRatioUpdatedEventEmitter().subscribe(this);
    }

    private void initializeLeftFloatingPanel() {
//        leftFloatingPanel.setOpaque(false);
        leftPanel.setBorder(UIUtils.createPanelBorder(0,0,1,0));
        leftPanel.add(leftResizerPanel, BorderLayout.EAST);
        leftResizerPanel.setCursor(Cursor.getPredefinedCursor(Cursor.MOVE_CURSOR));
        leftResizerPanel.setPreferredSize(new Dimension(RESIZE_HANDLE_SIZE, 64));
        leftResizerPanel.setMinimumSize(new Dimension(RESIZE_HANDLE_SIZE, 32));
//        leftResizerPanel.setBackground(Color.RED);
        leftResizerPanel.setOpaque(false);

        leftResizerPanel.addMouseMotionListener(new MouseAdapter() {
            @Override
            public void mouseDragged(MouseEvent e) {
                Point convertedPoint = SwingUtilities.convertPoint(leftResizerPanel, e.getPoint(), layeredPane);
                leftPanelWidth = Math.max(minimumPanelWidth, convertedPoint.x);
                saveState();
                updateSizes();
            }
        });
        leftSplitPane.getRatioUpdatedEventEmitter().subscribe(this);
    }

    public void setBackgroundComponent(JComponent component) {
        layeredPaneBackground.removeAll();
        layeredPaneBackground.add(component, BorderLayout.CENTER);
        revalidate();
        repaint();
        updateSizes();
    }

    public boolean isShowToolbarLabels() {
        return showToolbarLabels;
    }

    public void setShowToolbarLabels(boolean showToolbarLabels) {
        if (showToolbarLabels != this.showToolbarLabels) {
            this.showToolbarLabels = showToolbarLabels;
            updateToolbars();
            SwingUtilities.invokeLater(() -> {
                updateSizes();
                SwingUtilities.invokeLater(this::updateSizes);
            });
            parameterChangedEventEmitter.emit(new JIPipeParameterCollection.ParameterChangedEvent(this, "show-toolbar-labels"));
        }
        if (showToolbarLabelsMenuItem.getState() != showToolbarLabels) {
            showToolbarLabelsMenuItem.setState(showToolbarLabels);
        }
    }

    public JIPipeParameterCollection.ParameterChangedEventEmitter getParameterChangedEventEmitter() {
        return parameterChangedEventEmitter;
    }

    public int getToolbarWithLabelsWidth() {
        return toolbarWithLabelsWidth;
    }

    public void setToolbarWithLabelsWidth(int toolbarWithLabelsWidth) {
        this.toolbarWithLabelsWidth = toolbarWithLabelsWidth;
        updateAll();
    }

    public int getToolbarWithoutLabelsWidth() {
        return toolbarWithoutLabelsWidth;
    }

    public void setToolbarWithoutLabelsWidth(int toolbarWithoutLabelsWidth) {
        this.toolbarWithoutLabelsWidth = toolbarWithoutLabelsWidth;
        updateAll();
    }

    private void updateSizes() {

        int availableWidth = layeredPane.getWidth();

        int leftMarginLeft = leftPanelIsFloating ? floatingPanelMarginLeftRight : 0;
        int leftMarginTop = leftPanelIsFloating ? floatingPanelMarginTop : 0;
        int leftMarginBottom = leftPanelIsFloating ? floatingPanelMarginBottom : 0;
        int rightMarginRight = rightPanelIsFloating ? floatingPanelMarginLeftRight : 0;
        int rightMarginTop = rightPanelIsFloating ? floatingPanelMarginTop : 0;
        int rightMarginBottom = rightPanelIsFloating ? floatingPanelMarginBottom : 0;


        Dimension leftSize = new Dimension(leftPanelWidth, getHeight() - leftMarginTop - leftMarginBottom);
        Dimension rightSize = new Dimension(rightPanelWidth, getHeight() - rightMarginTop - rightMarginBottom);

        leftPanel.setPreferredSize(leftSize);
        rightPanel.setPreferredSize(rightSize);
        leftPanel.setMaximumSize(leftSize);
        rightPanel.setMaximumSize(rightSize);

        leftPanel.setBounds(leftMarginLeft, leftMarginTop, leftSize.width, leftSize.height);
        rightPanel.setBounds(availableWidth - rightMarginRight - rightPanelWidth - 2, rightMarginTop, rightSize.width, rightSize.height);

        int backgroundLeft;
        int backgroundWidth;

        if (leftPanel.isVisible() && rightPanel.isVisible()) {
            backgroundLeft = leftPanelIsFloating ? 0 : leftSize.width;
            backgroundWidth = layeredPane.getWidth() - (rightPanelIsFloating ? 0 : rightSize.width) - backgroundLeft;
        } else if (leftPanel.isVisible()) {
            backgroundLeft = leftPanelIsFloating ? 0 : leftSize.width;
            backgroundWidth = layeredPane.getWidth() - backgroundLeft;
        } else {
            backgroundLeft = 0;
            backgroundWidth = layeredPane.getWidth();
        }

        layeredPaneBackground.setBounds(backgroundLeft, 0, Math.max(backgroundWidth, minimumBackgroundWidth), getHeight());
//        layeredPaneBackground.setBounds(100,100,100,100);
//        layeredPaneBackground.setBounds(0,0,layeredPane.getWidth(),getHeight());

        revalidate();
        repaint();
    }

    private void updateContent(List<PanelSideVisibilityChangedEvent> panelVisibilityChangedEvents) {
        if (leftPanelContent != null) {
            leftPanel.remove(leftPanelContent);
        }
        if (rightPanelContent != null) {
            rightPanel.remove(rightPanelContent);
        }
        leftPanelContent = null;
        rightPanelContent = null;

        List<JComponent> leftContent = new ArrayList<>();
        List<JComponent> rightContent = new ArrayList<>();

        for (Panel panel : getPanelsAtLocation(PanelLocation.TopLeft)) {
            if (panel.isDisplayed()) {
                leftContent.add(panel.getComponent());
                break;
            }
        }
        for (Panel panel : getPanelsAtLocation(PanelLocation.BottomLeft)) {
            if (panel.isDisplayed()) {
                leftContent.add(panel.getComponent());
                break;
            }
        }
        for (Panel panel : getPanelsAtLocation(PanelLocation.TopRight)) {
            if (panel.isDisplayed()) {
                rightContent.add(panel.getComponent());
                break;
            }
        }
        for (Panel panel : getPanelsAtLocation(PanelLocation.BottomRight)) {
            if (panel.isDisplayed()) {
                rightContent.add(panel.getComponent());
                break;
            }
        }

        if (leftContent.size() >= 2) {
            // create split pane
            leftSplitPane.setLeftComponent(leftContent.get(0));
            leftSplitPane.setRightComponent(leftContent.get(1));
            leftPanelContent = leftSplitPane;
        } else if (leftContent.size() == 1) {
            // use directly
            leftPanelContent = leftContent.get(0);
            leftSplitPane.setLeftComponent(new JPanel());
            leftSplitPane.setRightComponent(new JPanel());
        } else {
            leftSplitPane.setLeftComponent(new JPanel());
            leftSplitPane.setRightComponent(new JPanel());
        }

        if (rightContent.size() >= 2) {
            // create split pane
            rightSplitPane.setLeftComponent(rightContent.get(0));
            rightSplitPane.setRightComponent(rightContent.get(1));
            rightPanelContent = rightSplitPane;
        } else if (rightContent.size() == 1) {
            // use directly
            rightPanelContent = rightContent.get(0);
            rightSplitPane.setLeftComponent(new JPanel());
            rightSplitPane.setRightComponent(new JPanel());
        } else {
            rightSplitPane.setLeftComponent(new JPanel());
            rightSplitPane.setRightComponent(new JPanel());
        }

        leftSplitPane.applyRatio();
        rightSplitPane.applyRatio();

        // Rebuild panel
        boolean oldLeftPanelVisible = leftPanel.isVisible();
        boolean oldRightPanelVisible = rightPanel.isVisible();
        if (leftPanelContent != null) {
            leftPanel.setVisible(true);
            leftPanel.add(leftPanelContent, BorderLayout.CENTER);
        } else {
            leftPanel.setVisible(false);
        }
        if (rightPanelContent != null) {
            rightPanel.setVisible(true);
            rightPanel.add(rightPanelContent, BorderLayout.CENTER);
        } else {
            rightPanel.setVisible(false);
        }

        if (oldLeftPanelVisible != leftPanel.isVisible()) {
            panelVisibilityChangedEvents.add(new PanelSideVisibilityChangedEvent(this, PanelSide.Left, leftPanel.isVisible()));
        }
        if (oldRightPanelVisible != rightPanel.isVisible()) {
            panelVisibilityChangedEvents.add(new PanelSideVisibilityChangedEvent(this, PanelSide.Right, rightPanel.isVisible()));
        }

        // Revalidate and repaint
        revalidate();
        repaint(50);
    }

    private void updateToolbars() {

        boolean leftPanelIsUsed = false;
        boolean rightPanelIsUsed = false;

        for (Panel value : panels.values()) {
<<<<<<< HEAD
            if(value.location == PanelLocation.TopLeft || value.location == PanelLocation.BottomLeft) {
                leftPanelIsUsed = true;
            }
            else if(value.location == PanelLocation.TopRight || value.location == PanelLocation.BottomRight) {
=======
            if (value.location == PanelLocation.TopLeft || value.location == PanelLocation.BottomLeft) {
                leftPanelIsUsed = true;
            } else if (value.location == PanelLocation.TopRight || value.location == PanelLocation.BottomRight) {
>>>>>>> 8bf8219a
                rightPanelIsUsed = true;
            }
        }

        leftToolBar.setVisible(leftPanelIsUsed);
        rightToolBar.setVisible(rightPanelIsUsed);

        // Update toolbar sizes
        if (showToolbarLabels) {
            leftToolBar.setMaximumSize(new Dimension(toolbarWithLabelsWidth, Short.MAX_VALUE));
            rightToolBar.setMaximumSize(new Dimension(toolbarWithLabelsWidth, Short.MAX_VALUE));
            leftToolBar.setPreferredSize(new Dimension(toolbarWithLabelsWidth, Short.MAX_VALUE));
            rightToolBar.setPreferredSize(new Dimension(toolbarWithLabelsWidth, Short.MAX_VALUE));
            leftToolBar.setMinimumSize(new Dimension(toolbarWithLabelsWidth, 32));
            rightToolBar.setMinimumSize(new Dimension(toolbarWithLabelsWidth, 32));
        } else {
            leftToolBar.setMaximumSize(new Dimension(toolbarWithoutLabelsWidth, Short.MAX_VALUE));
            rightToolBar.setMaximumSize(new Dimension(toolbarWithoutLabelsWidth, Short.MAX_VALUE));
            leftToolBar.setPreferredSize(new Dimension(toolbarWithoutLabelsWidth, Short.MAX_VALUE));
            rightToolBar.setPreferredSize(new Dimension(toolbarWithoutLabelsWidth, Short.MAX_VALUE));
            leftToolBar.setMinimumSize(new Dimension(toolbarWithoutLabelsWidth, 32));
            rightToolBar.setMinimumSize(new Dimension(toolbarWithoutLabelsWidth, 32));
        }

        leftToolBar.removeAll();
        rightToolBar.removeAll();
        for (Panel panel : getPanelsAtLocation(PanelLocation.TopLeft).stream().sorted().collect(Collectors.toList())) {
            leftToolBar.add(createToggleButton(panel));
        }
        leftToolBar.add(Box.createVerticalGlue());
        for (Panel panel : getPanelsAtLocation(PanelLocation.BottomLeft).stream().sorted().collect(Collectors.toList())) {
            leftToolBar.add(createToggleButton(panel));
        }

        for (Panel panel : getPanelsAtLocation(PanelLocation.TopRight).stream().sorted().collect(Collectors.toList())) {
            rightToolBar.add(createToggleButton(panel));
        }
        rightToolBar.add(Box.createVerticalGlue());
        for (Panel panel : getPanelsAtLocation(PanelLocation.BottomRight).stream().sorted().collect(Collectors.toList())) {
            rightToolBar.add(createToggleButton(panel));
        }
    }

    private JToggleButton createToggleButton(Panel panel) {
        JToggleButton button = new JToggleButton(panel.getIcon());
        button.setSelected(panel.isDisplayed());
        button.setBorder(BorderFactory.createEmptyBorder(6, 6, 6, 6));
        button.setToolTipText(panel.getName());
        button.addActionListener(e -> {
            if (button.isSelected()) {
                activatePanel(panel, true);
            } else {
                deactivatePanel(panel, true);
            }
        });
        if (showToolbarLabels) {
            button.setText(panel.getName());
            button.setVerticalTextPosition(SwingConstants.BOTTOM);
            button.setHorizontalTextPosition(SwingConstants.CENTER);
            button.setFont(new Font(Font.DIALOG, Font.PLAIN, 10));
            button.setMaximumSize(new Dimension(Short.MAX_VALUE, 64));
        }
        JPopupMenu popupMenu = UIUtils.addRightClickPopupMenuToButton(button);
        popupMenu.add(UIUtils.createMenuItem("Top left", "Move the panel to the top left anchor", UIUtils.getIconFromResources("actions/dock-top-left.png"), () -> {
            movePanelToLocation(panel, PanelLocation.TopLeft, true);
        }));
        popupMenu.add(UIUtils.createMenuItem("Bottom left", "Move the panel to the bottom left anchor", UIUtils.getIconFromResources("actions/dock-bottom-left.png"), () -> {
            movePanelToLocation(panel, PanelLocation.BottomLeft, true);
        }));
        popupMenu.add(UIUtils.createMenuItem("Top right", "Move the panel to the top right anchor", UIUtils.getIconFromResources("actions/dock-top-right.png"), () -> {
            movePanelToLocation(panel, PanelLocation.TopRight, true);
        }));
        popupMenu.add(UIUtils.createMenuItem("Bottom right", "Move the panel to the bottom right anchor", UIUtils.getIconFromResources("actions/dock-bottom-right.png"), () -> {
            movePanelToLocation(panel, PanelLocation.BottomRight, true);
        }));

        panelVisibilityToggles.put(panel.getId(), button);
        return button;
    }

    public void deactivatePanel(Panel panel, boolean saveState) {
        panel.setVisible(false);
        updateAll();
        if (saveState) {
            saveState();
        }
    }

    private void saveState() {
        savedState = getCurrentState();
        stateSavedEventEmitter.emit(new StateSavedEvent(this, savedState));
    }

    private void activatePanel(Panel panel, boolean saveState) {
        if (panel.getComponent() == null && panel.getComponentSupplier() != null) {
            panel.setComponent(panel.getComponentSupplier().get());
            panel.setComponentSupplier(null);
        }

        // Deactivate all other buttons
        setPanelVisible(panel);

        updateAll();
        if (saveState) {
            saveState();
        }
    }

    private void setPanelVisible(Panel panel) {
        for (Panel otherPanel : getPanelsAtLocation(panel.getLocation())) {
            if (otherPanel != panel) {
                otherPanel.setVisible(false);
                panelVisibilityToggles.get(otherPanel.getId()).setSelected(false);
            }
        }
        panel.setVisible(true);
    }

    public boolean isLeftPanelIsFloating() {
        return leftPanelIsFloating;
    }

    public void setLeftPanelIsFloating(boolean leftPanelIsFloating) {
        this.leftPanelIsFloating = leftPanelIsFloating;
        updateSizes();
    }

    public boolean isRightPanelIsFloating() {
        return rightPanelIsFloating;
    }

    public void setRightPanelIsFloating(boolean rightPanelIsFloating) {
        this.rightPanelIsFloating = rightPanelIsFloating;
        updateSizes();
    }

    public List<Panel> getPanelsAtLocation(PanelLocation location) {
        return panels.values().stream().filter(panel -> panel.getLocation() == location).collect(Collectors.toList());
    }

    public void movePanelToLocation(String id, PanelLocation newLocation, boolean saveState) {
        movePanelToLocation(panels.get(id), newLocation, saveState);
    }

    private void movePanelToLocation(Panel panel, PanelLocation newLocation, boolean saveState) {
        PanelLocation oldLocation = panel.getLocation();
        if (oldLocation != null && !oldLocation.equals(newLocation)) {

            if (panel.isDisplayed()) {
                deactivatePanels(newLocation, false);
            }

            panel.setLocation(newLocation);

            updateAll();

            if (saveState) {
                saveState();
            }
        }
    }

    /**
     * Deactivates all panels at a given location
     *
     * @param location  the location
     * @param saveState save the state
     */
    public void deactivatePanels(PanelLocation location, boolean saveState) {
        for (Panel panel : getPanelsAtLocation(location)) {
            if (panel.isDisplayed()) {
                deactivatePanel(panel, false);
            }
        }
        if (saveState) {
            saveState();
        }
    }

    public String getCurrentlyVisiblePanelId(PanelLocation location, boolean withHidden) {
        for (Panel panel : getPanelsAtLocation(location)) {
            if (withHidden) {
                if (panel.isVisible()) {
                    return panel.getId();
                }
            } else {
                if (panel.isDisplayed()) {
                    return panel.getId();
                }
            }
        }
        return null;
    }

    public void removeDockPanel(String id) {
        if (panels.remove(id) != null) {
            updateAll();
        }
    }

    public void addDockPanel(String id, String name, Icon icon, PanelLocation location, boolean visible, int uiOrder, JComponent component) {
        visible = tryRestoreVisibilityState(savedState, id, visible);
        location = tryRestoreLocationState(savedState, id, location);
        removeDockPanel(id);

        Panel panel = new Panel(id);
        panel.setLocation(location);
        panel.setComponent(component);
        panel.setIcon(icon);
        panel.setName(name);
        panel.setUiOrder(uiOrder);
        panels.put(id, panel);

        if (visible) {
            activatePanel(panel, false);
        } else {
            updateToolbars();
        }
    }

    private PanelLocation tryRestoreLocationState(State state, String id, PanelLocation location) {
        return state.getLocations().getOrDefault(id, location);
    }

    private boolean tryRestoreVisibilityState(State state, String id, boolean defaultValue) {
        return state.getVisibilities().getOrDefault(id, defaultValue);
    }

    public void addDockPanel(String id, String name, Icon icon, PanelLocation location, boolean visible, int uiOrder, Supplier<JComponent> component) {
        visible = tryRestoreVisibilityState(savedState, id, visible);
        location = tryRestoreLocationState(savedState, id, location);
        removeDockPanel(id);


        Panel panel = new Panel(id);
        panel.setLocation(location);
        panel.setComponentSupplier(component);
        panel.setIcon(icon);
        panel.setName(name);
        panel.setUiOrder(uiOrder);
        panels.put(id, panel);

        if (visible) {
            activatePanel(panel, false);
        } else {
            updateToolbars();
        }
    }

    public State getSavedState() {
        return savedState;
    }

    public void setSavedState(State savedState) {
        this.savedState = savedState;
    }

    public void restoreState(State state) {
        for (Panel panel : panels.values()) {
            boolean visible = state.getVisibilities().getOrDefault(panel.getId(), panel.isVisible());
            PanelLocation location = state.getLocations().getOrDefault(panel.getId(), panel.getLocation());
            panel.setLocation(location);
            panel.setVisible(visible);
        }
        for (Panel panel : panels.values()) {
            if (panel.visible) {
                setPanelVisible(panel);
            }
        }
        savedState = state;
        leftPanelWidth = Math.max(minimumPanelWidth, state.leftPanelWidth);
        rightPanelWidth = Math.max(minimumPanelWidth, state.rightPanelWidth);
        if (state.leftSplitPaneRatio > 0) {
            ((JIPipeDesktopSplitPane.FixedRatio) leftSplitPane.getRatio()).setRatio(Math.max(0.01, Math.min(0.99, state.leftSplitPaneRatio)));
        }
        if (state.rightSplitPaneRatio > 0) {
            ((JIPipeDesktopSplitPane.FixedRatio) rightSplitPane.getRatio()).setRatio(Math.max(0.01, Math.min(0.99, state.rightSplitPaneRatio)));
        }
        updateAll();
    }

    private void updateAll() {
        List<PanelSideVisibilityChangedEvent> panelVisibilityChangedEvents = new ArrayList<>();
        updateToolbars();
        updateContent(panelVisibilityChangedEvents);
        updateSizes();

        // Fire all events after updates
        for (PanelSideVisibilityChangedEvent panelVisibilityChangedEvent : panelVisibilityChangedEvents) {
            panelSideVisibilityChangedEventEmitter.emit(panelVisibilityChangedEvent);
        }
    }

    public boolean isLeftPanelVisible() {
        return leftPanel.isVisible();
    }

    public boolean isRightPanelVisible() {
        return rightPanel.isVisible();
    }

    public void activatePanel(String id, boolean saveState) {
        Panel panel = panels.get(id);
        if (panel != null) {
            activatePanel(panel, saveState);
        }
    }

    public <T extends JComponent> T getPanelComponent(String id, Class<T> klass) {
        Panel panel = panels.getOrDefault(id, null);
        if (panel != null) {
            return (T) panel.getComponent();
        } else {
            return null;
        }
    }

    public StateSavedEventEmitter getStateSavedEventEmitter() {
        return stateSavedEventEmitter;
    }

    @Override
    public void onSplitPaneRatioUpdated(JIPipeDesktopSplitPane.RatioUpdatedEvent event) {
        saveState();
    }

    public PanelSideVisibilityChangedEventEmitter getPanelSideVisibilityChangedEventEmitter() {
        return panelSideVisibilityChangedEventEmitter;
    }

    public int getLeftPanelWidth() {
        return leftPanelWidth;
    }

    public void setLeftPanelWidth(int leftPanelWidth) {
        this.leftPanelWidth = leftPanelWidth;
        updateSizes();
    }

    public int getRightPanelWidth() {
        return rightPanelWidth;
    }

    public void setRightPanelWidth(int rightPanelWidth) {
        this.rightPanelWidth = rightPanelWidth;
        updateSizes();
    }

    public int getMinimumPanelWidth() {
        return minimumPanelWidth;
    }

    public void setMinimumPanelWidth(int minimumPanelWidth) {
        this.minimumPanelWidth = minimumPanelWidth;
        updateSizes();
    }

    public int getFloatingPanelMarginTop() {
        return floatingPanelMarginTop;
    }

    public void setFloatingPanelMarginTop(int floatingPanelMarginTop) {
        this.floatingPanelMarginTop = floatingPanelMarginTop;
    }

    public int getMinimumBackgroundWidth() {
        return minimumBackgroundWidth;
    }

    public void setMinimumBackgroundWidth(int minimumBackgroundWidth) {
        this.minimumBackgroundWidth = minimumBackgroundWidth;
    }

    public int getFloatingPanelMarginBottom() {
        return floatingPanelMarginBottom;
    }

    public void setFloatingPanelMarginBottom(int floatingPanelMarginBottom) {
        this.floatingPanelMarginBottom = floatingPanelMarginBottom;
    }

    public int getFloatingPanelMarginLeftRight() {
        return floatingPanelMarginLeftRight;
    }

    public void setFloatingPanelMarginLeftRight(int floatingPanelMarginLeftRight) {
        this.floatingPanelMarginLeftRight = floatingPanelMarginLeftRight;
    }

    public void removeDockPanelsIf(Predicate<Panel> predicate) {
        boolean found = false;
        for (Panel panel : ImmutableList.copyOf(panels.values())) {
            if (predicate.test(panel)) {
                panelVisibilityToggles.remove(panel.getId());
                panels.remove(panel.getId());
                found = true;
            }
        }
        if (found) {
            updateAll();
        }
    }

    public State getCurrentState() {
        State state = new State();
        for (Panel panel : panels.values()) {
            state.visibilities.put(panel.getId(), panel.isVisible());
            state.locations.put(panel.getId(), panel.getLocation());
        }
        state.setLeftPanelWidth(leftPanelWidth);
        state.setRightPanelWidth(rightPanelWidth);
        state.setLeftSplitPaneRatio(((JIPipeDesktopSplitPane.FixedRatio) leftSplitPane.getRatio()).getRatio());
        state.setRightSplitPaneRatio(((JIPipeDesktopSplitPane.FixedRatio) rightSplitPane.getRatio()).getRatio());
        return state;
    }

    public void removeAllPanels() {
        boolean found = false;
        for (Panel panel : ImmutableList.copyOf(panels.values())) {
            panelVisibilityToggles.remove(panel.getId());
            panels.remove(panel.getId());
            found = true;
        }
        if (found) {
            updateAll();
        }
    }

    public boolean containsPanel(String id) {
        return panels.containsKey(id);
    }

    public Map<String, Panel> getPanels() {
        return new HashMap<>(panels);
    }

    public enum PanelLocation {
        TopLeft,
        BottomLeft,
        TopRight,
        BottomRight
    }

    public enum PanelSide {
        Left,
        Right
    }

    public interface StateSavedEventListener {
        void onDockPanelStateSaved(StateSavedEvent event);
    }

    public interface PanelSideVisibilityChangedEventListener {
        void onPanelSideVisibilityChanged(PanelSideVisibilityChangedEvent event);
    }

    public static class State {
        private Map<String, Boolean> visibilities = new HashMap<>();
        private Map<String, PanelLocation> locations = new HashMap<>();
        private int leftPanelWidth;
        private int rightPanelWidth;
        private double leftSplitPaneRatio;
        private double rightSplitPaneRatio;

        @JsonGetter("left-split-pane-ratio")
        public double getLeftSplitPaneRatio() {
            return leftSplitPaneRatio;
        }

        @JsonSetter("left-split-pane-ratio")
        public void setLeftSplitPaneRatio(double leftSplitPaneRatio) {
            this.leftSplitPaneRatio = leftSplitPaneRatio;
        }

        @JsonGetter("right-split-pane-ratio")
        public double getRightSplitPaneRatio() {
            return rightSplitPaneRatio;
        }

        @JsonSetter("right-split-pane-ratio")
        public void setRightSplitPaneRatio(double rightSplitPaneRatio) {
            this.rightSplitPaneRatio = rightSplitPaneRatio;
        }

        @JsonGetter("left-panel-width")
        public int getLeftPanelWidth() {
            return leftPanelWidth;
        }

        @JsonSetter("left-panel-width")
        public void setLeftPanelWidth(int leftPanelWidth) {
            this.leftPanelWidth = leftPanelWidth;
        }

        @JsonGetter("right-panel-width")
        public int getRightPanelWidth() {
            return rightPanelWidth;
        }

        @JsonSetter("right-panel-width")
        public void setRightPanelWidth(int rightPanelWidth) {
            this.rightPanelWidth = rightPanelWidth;
        }

        @JsonGetter("visibilities")
        public Map<String, Boolean> getVisibilities() {
            return visibilities;
        }

        @JsonSetter("visibilities")
        public void setVisibilities(Map<String, Boolean> visibilities) {
            this.visibilities = visibilities;
        }

        @JsonGetter("locations")
        public Map<String, PanelLocation> getLocations() {
            return locations;
        }

        @JsonSetter("locations")
        public void setLocations(Map<String, PanelLocation> locations) {
            this.locations = locations;
        }

        public void put(String id, boolean visible, PanelLocation panelLocation) {
            locations.put(id, panelLocation);
            visibilities.put(id, visible);
        }
    }

    public static class Panel implements Comparable<Panel> {
        private final String id;
        private Icon icon;
        private JComponent component;
        private Supplier<JComponent> componentSupplier;
        private String name;
        private PanelLocation location;
        private boolean visible;
        private int uiOrder;

        public Panel(String id) {
            this.id = id;
        }

        public int getUiOrder() {
            return uiOrder;
        }

        public void setUiOrder(int uiOrder) {
            this.uiOrder = uiOrder;
        }

        public PanelLocation getLocation() {
            return location;
        }

        public void setLocation(PanelLocation location) {
            this.location = location;
        }

        public String getId() {
            return id;
        }

        public Icon getIcon() {
            return icon;
        }

        public void setIcon(Icon icon) {
            this.icon = icon;
        }

        public JComponent getComponent() {
            return component;
        }

        public void setComponent(JComponent component) {
            this.component = component;
        }

        public String getName() {
            return name;
        }

        public void setName(String name) {
            this.name = name;
        }

        public boolean isVisible() {
            return visible;
        }

        public void setVisible(boolean visible) {
            this.visible = visible;
        }

        public boolean isDisplayed() {
            return visible;
        }

        public Supplier<JComponent> getComponentSupplier() {
            return componentSupplier;
        }

        public void setComponentSupplier(Supplier<JComponent> componentSupplier) {
            this.componentSupplier = componentSupplier;
        }

        @Override
        public int compareTo(@NotNull JIPipeDesktopDockPanel.Panel panel) {
            int byUIOrder = Integer.compare(uiOrder, panel.getUiOrder());
            if (byUIOrder == 0) {
                return name.compareTo(panel.getName());
            }
            return byUIOrder;
        }

        public <T extends JComponent> T getComponent(Class<T> klass) {
            return (T)getComponent();
        }
    }

    public static class StateSavedEvent extends AbstractJIPipeEvent {

        private final State savedState;

        public StateSavedEvent(Object source, State savedState) {
            super(source);
            this.savedState = savedState;
        }

        public State getSavedState() {
            return savedState;
        }
    }

    public static class StateSavedEventEmitter extends JIPipeEventEmitter<StateSavedEvent, StateSavedEventListener> {

        @Override
        protected void call(StateSavedEventListener stateSavedEventListener, StateSavedEvent event) {
            stateSavedEventListener.onDockPanelStateSaved(event);
        }
    }

    public static class PanelSideVisibilityChangedEvent extends AbstractJIPipeEvent {

        private final PanelSide panelSide;
        private final boolean visible;

        public PanelSideVisibilityChangedEvent(Object source, PanelSide panelSide, boolean visible) {
            super(source);
            this.panelSide = panelSide;
            this.visible = visible;
        }

        public PanelSide getPanelSide() {
            return panelSide;
        }

        public boolean isVisible() {
            return visible;
        }
    }

    public static class PanelSideVisibilityChangedEventEmitter extends JIPipeEventEmitter<PanelSideVisibilityChangedEvent, PanelSideVisibilityChangedEventListener> {

        @Override
        protected void call(PanelSideVisibilityChangedEventListener panelSideVisibilityChangedEventListener, PanelSideVisibilityChangedEvent event) {
            panelSideVisibilityChangedEventListener.onPanelSideVisibilityChanged(event);
        }
    }
}<|MERGE_RESOLUTION|>--- conflicted
+++ resolved
@@ -348,16 +348,9 @@
         boolean rightPanelIsUsed = false;
 
         for (Panel value : panels.values()) {
-<<<<<<< HEAD
-            if(value.location == PanelLocation.TopLeft || value.location == PanelLocation.BottomLeft) {
-                leftPanelIsUsed = true;
-            }
-            else if(value.location == PanelLocation.TopRight || value.location == PanelLocation.BottomRight) {
-=======
             if (value.location == PanelLocation.TopLeft || value.location == PanelLocation.BottomLeft) {
                 leftPanelIsUsed = true;
             } else if (value.location == PanelLocation.TopRight || value.location == PanelLocation.BottomRight) {
->>>>>>> 8bf8219a
                 rightPanelIsUsed = true;
             }
         }
