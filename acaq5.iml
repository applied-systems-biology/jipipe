<?xml version="1.0" encoding="UTF-8"?>
<module org.jetbrains.idea.maven.project.MavenProjectsManager.isMavenModule="true" type="JAVA_MODULE" version="4">
  <component name="NewModuleRootManager" LANGUAGE_LEVEL="JDK_1_8">
    <output url="file://$MODULE_DIR$/target/classes" />
    <output-test url="file://$MODULE_DIR$/target/test-classes" />
    <content url="file://$MODULE_DIR$">
      <sourceFolder url="file://$MODULE_DIR$/src/main/java" isTestSource="false" />
      <sourceFolder url="file://$MODULE_DIR$/src/main/resources" type="java-resource" />
      <excludeFolder url="file://$MODULE_DIR$/target" />
    </content>
    <orderEntry type="inheritedJdk" />
    <orderEntry type="sourceFolder" forTests="false" />
    <orderEntry type="library" name="Maven: net.imagej:imagej:2.0.0-rc-71" level="project" />
    <orderEntry type="library" name="Maven: net.imagej:imagej-common:0.28.2" level="project" />
    <orderEntry type="library" name="Maven: net.imglib2:imglib2-roi:0.7.0" level="project" />
    <orderEntry type="library" name="Maven: net.sf.trove4j:trove4j:3.0.3" level="project" />
    <orderEntry type="library" name="Maven: org.scijava:scijava-table:0.4.0" level="project" />
    <orderEntry type="library" name="Maven: edu.ucar:udunits:4.3.18" level="project" />
    <orderEntry type="library" name="Maven: net.imagej:imagej-notebook:0.7.1" level="project" />
    <orderEntry type="library" name="Maven: org.apache.commons:commons-text:1.6" level="project" />
    <orderEntry type="library" name="Maven: org.knowm.xchart:xchart:3.5.4" level="project" />
    <orderEntry type="library" name="Maven: de.erichseifert.vectorgraphics2d:VectorGraphics2D:0.13" level="project" />
    <orderEntry type="library" name="Maven: net.imagej:imagej-ops:0.43.2" level="project" />
    <orderEntry type="library" name="Maven: net.imagej:imagej-mesh:0.7.1" level="project" />
    <orderEntry type="library" name="Maven: net.imglib2:imglib2-algorithm:0.11.1" level="project" />
    <orderEntry type="library" name="Maven: net.imglib2:imglib2-algorithm-fft:0.2.0" level="project" />
    <orderEntry type="library" name="Maven: edu.mines:mines-jtk:20151125" level="project" />
    <orderEntry type="library" name="Maven: net.imglib2:imglib2-realtransform:2.1.0" level="project" />
    <orderEntry type="library" name="Maven: jitk:jitk-tps:3.0.0" level="project" />
    <orderEntry type="library" name="Maven: com.googlecode.efficient-java-matrix-library:ejml:0.24" level="project" />
    <orderEntry type="library" name="Maven: log4j:log4j:1.2.17" level="project" />
    <orderEntry type="library" name="Maven: org.scijava:parsington:1.0.4" level="project" />
    <orderEntry type="library" name="Maven: org.scijava:scijava-search:0.6.0" level="project" />
    <orderEntry type="library" name="Maven: org.ocpsoft.prettytime:prettytime:4.0.1.Final" level="project" />
    <orderEntry type="library" name="Maven: org.scijava:scripting-javascript:0.4.4" level="project" />
    <orderEntry type="library" name="Maven: org.apache.commons:commons-math3:3.6.1" level="project" />
    <orderEntry type="library" name="Maven: org.joml:joml:1.9.12" level="project" />
    <orderEntry type="library" name="Maven: org.ojalgo:ojalgo:45.1.1" level="project" />
    <orderEntry type="library" name="Maven: net.imagej:imagej-updater:0.9.3" level="project" />
    <orderEntry type="library" name="Maven: io.scif:scifio:0.37.3" level="project" />
    <orderEntry type="library" name="Maven: io.scif:scifio-jai-imageio:1.1.1" level="project" />
    <orderEntry type="library" name="Maven: org.scijava:scijava-common:2.77.0" level="project" />
    <orderEntry type="library" name="Maven: org.bushe:eventbus:1.4" level="project" />
    <orderEntry type="library" scope="RUNTIME" name="Maven: net.imagej:imagej-plugins-batch:0.1.1" level="project" />
    <orderEntry type="library" scope="RUNTIME" name="Maven: org.scijava:batch-processor:0.3.0" level="project" />
    <orderEntry type="library" scope="RUNTIME" name="Maven: commons-io:commons-io:2.6" level="project" />
    <orderEntry type="library" scope="RUNTIME" name="Maven: net.imagej:imagej-deprecated:0.1.2" level="project" />
    <orderEntry type="library" scope="RUNTIME" name="Maven: net.imagej:imagej-plugins-commands:0.8.1" level="project" />
    <orderEntry type="library" scope="RUNTIME" name="Maven: com.github.sbridges.object-inspector:object-inspector:0.1" level="project" />
    <orderEntry type="library" scope="RUNTIME" name="Maven: net.iharder:base64:2.3.8" level="project" />
    <orderEntry type="library" scope="RUNTIME" name="Maven: net.imagej:imagej-plugins-tools:0.3.1" level="project" />
    <orderEntry type="library" scope="RUNTIME" name="Maven: net.imagej:imagej-plugins-uploader-ssh:0.3.2" level="project" />
    <orderEntry type="library" scope="RUNTIME" name="Maven: com.jcraft:jsch:0.1.55" level="project" />
    <orderEntry type="library" scope="RUNTIME" name="Maven: net.imagej:imagej-plugins-uploader-webdav:0.2.2" level="project" />
    <orderEntry type="library" scope="RUNTIME" name="Maven: net.imagej:imagej-scripting:0.8.2" level="project" />
    <orderEntry type="library" scope="RUNTIME" name="Maven: org.scijava:scripting-beanshell:0.3.3" level="project" />
    <orderEntry type="library" scope="RUNTIME" name="Maven: org.apache-extras.beanshell:bsh:2.0b6" level="project" />
    <orderEntry type="library" scope="RUNTIME" name="Maven: org.scijava:scripting-clojure:0.1.6" level="project" />
    <orderEntry type="library" scope="RUNTIME" name="Maven: org.clojure:clojure:1.8.0" level="project" />
    <orderEntry type="library" scope="RUNTIME" name="Maven: org.scijava:scripting-groovy:0.2.7" level="project" />
    <orderEntry type="library" scope="RUNTIME" name="Maven: org.codehaus.groovy:groovy:2.4.8" level="project" />
    <orderEntry type="library" scope="RUNTIME" name="Maven: org.apache.ivy:ivy:2.4.0" level="project" />
    <orderEntry type="library" scope="RUNTIME" name="Maven: org.codehaus.gpars:gpars:1.2.1" level="project" />
    <orderEntry type="library" scope="RUNTIME" name="Maven: org.multiverse:multiverse-core:0.7.0" level="project" />
    <orderEntry type="library" scope="RUNTIME" name="Maven: org.codehaus.jsr166-mirror:jsr166y:1.7.0" level="project" />
    <orderEntry type="library" scope="RUNTIME" name="Maven: org.scijava:scripting-java:0.4.1" level="project" />
    <orderEntry type="library" scope="RUNTIME" name="Maven: org.scijava:minimaven:2.2.1" level="project" />
    <orderEntry type="library" scope="RUNTIME" name="Maven: org.scijava:scripting-jruby:0.3.0" level="project" />
    <orderEntry type="library" scope="RUNTIME" name="Maven: org.jruby:jruby-core:9.1.17.0" level="project" />
    <orderEntry type="library" scope="RUNTIME" name="Maven: com.github.jnr:jnr-netdb:1.1.6" level="project" />
    <orderEntry type="library" scope="RUNTIME" name="Maven: com.github.jnr:jnr-enxio:0.16" level="project" />
    <orderEntry type="library" scope="RUNTIME" name="Maven: com.github.jnr:jnr-x86asm:1.0.2" level="project" />
    <orderEntry type="library" scope="RUNTIME" name="Maven: com.github.jnr:jnr-unixsocket:0.17" level="project" />
    <orderEntry type="library" scope="RUNTIME" name="Maven: com.github.jnr:jnr-posix:3.0.44" level="project" />
    <orderEntry type="library" scope="RUNTIME" name="Maven: com.github.jnr:jnr-constants:0.9.9" level="project" />
    <orderEntry type="library" scope="RUNTIME" name="Maven: com.github.jnr:jffi:1.2.16" level="project" />
    <orderEntry type="library" scope="RUNTIME" name="Maven: com.github.jnr:jffi:native:1.2.16" level="project" />
    <orderEntry type="library" scope="RUNTIME" name="Maven: org.jruby.joni:joni:2.1.15" level="project" />
    <orderEntry type="library" scope="RUNTIME" name="Maven: org.jruby.extras:bytelist:1.0.15" level="project" />
    <orderEntry type="library" scope="RUNTIME" name="Maven: org.jruby.jcodings:jcodings:1.0.27" level="project" />
    <orderEntry type="library" scope="RUNTIME" name="Maven: org.jruby:dirgra:0.3" level="project" />
    <orderEntry type="library" scope="RUNTIME" name="Maven: com.headius:invokebinder:1.10" level="project" />
    <orderEntry type="library" scope="RUNTIME" name="Maven: com.headius:options:1.4" level="project" />
    <orderEntry type="library" scope="RUNTIME" name="Maven: com.headius:unsafe-fences:1.0" level="project" />
    <orderEntry type="library" scope="RUNTIME" name="Maven: com.jcraft:jzlib:1.1.3" level="project" />
    <orderEntry type="library" scope="RUNTIME" name="Maven: com.martiansoftware:nailgun-server:0.9.1" level="project" />
    <orderEntry type="library" scope="RUNTIME" name="Maven: joda-time:joda-time:2.10.1" level="project" />
    <orderEntry type="library" scope="RUNTIME" name="Maven: com.headius:modulator:1.0" level="project" />
    <orderEntry type="library" scope="RUNTIME" name="Maven: org.jruby:jruby-stdlib:9.1.17.0" level="project" />
    <orderEntry type="library" scope="RUNTIME" name="Maven: org.scijava:scripting-jython:0.4.2" level="project" />
    <orderEntry type="library" scope="RUNTIME" name="Maven: org.scijava:jython-shaded:2.7.1.1" level="project" />
    <orderEntry type="library" scope="RUNTIME" name="Maven: org.scijava:scripting-renjin:0.2.2" level="project" />
    <orderEntry type="library" scope="RUNTIME" name="Maven: org.renjin:renjin-script-engine:0.8.1906" level="project" />
    <orderEntry type="library" scope="RUNTIME" name="Maven: org.renjin:renjin-core:0.8.1906" level="project" />
    <orderEntry type="library" scope="RUNTIME" name="Maven: org.apache.commons:commons-math:2.2" level="project" />
    <orderEntry type="library" scope="RUNTIME" name="Maven: org.renjin:gcc-runtime:0.8.1906" level="project" />
    <orderEntry type="library" scope="RUNTIME" name="Maven: org.netlib:netlib-java:0.9.3-renjin-patched-2" level="project" />
    <orderEntry type="library" scope="RUNTIME" name="Maven: org.netlib:lapack:0.8" level="project" />
    <orderEntry type="library" scope="RUNTIME" name="Maven: org.netlib:f2jutil:0.8" level="project" />
    <orderEntry type="library" scope="RUNTIME" name="Maven: org.netlib:xerbla:0.8" level="project" />
    <orderEntry type="library" scope="RUNTIME" name="Maven: org.netlib:blas:0.8" level="project" />
    <orderEntry type="library" scope="RUNTIME" name="Maven: org.apache.commons:commons-vfs2:2.0" level="project" />
    <orderEntry type="library" scope="RUNTIME" name="Maven: org.apache.maven.scm:maven-scm-api:1.4" level="project" />
    <orderEntry type="library" scope="RUNTIME" name="Maven: org.codehaus.plexus:plexus-utils:1.5.6" level="project" />
    <orderEntry type="library" scope="RUNTIME" name="Maven: org.apache.maven.scm:maven-scm-provider-svnexe:1.4" level="project" />
    <orderEntry type="library" scope="RUNTIME" name="Maven: org.apache.maven.scm:maven-scm-provider-svn-commons:1.4" level="project" />
    <orderEntry type="library" scope="RUNTIME" name="Maven: regexp:regexp:1.3" level="project" />
    <orderEntry type="library" scope="RUNTIME" name="Maven: org.apache.commons:commons-compress:1.4.1" level="project" />
    <orderEntry type="library" scope="RUNTIME" name="Maven: org.tukaani:xz:1.0" level="project" />
    <orderEntry type="library" scope="RUNTIME" name="Maven: edu.emory.mathcs:jtransforms:2.4" level="project" />
    <orderEntry type="library" scope="RUNTIME" name="Maven: net.sf.jung:jung-api:2.0.1" level="project" />
    <orderEntry type="library" scope="RUNTIME" name="Maven: net.sourceforge.collections:collections-generic:4.01" level="project" />
    <orderEntry type="library" scope="RUNTIME" name="Maven: net.sf.jung:jung-graph-impl:2.0.1" level="project" />
    <orderEntry type="library" scope="RUNTIME" name="Maven: org.ow2.asm:asm:5.0.4" level="project" />
    <orderEntry type="library" scope="RUNTIME" name="Maven: org.ow2.asm:asm-util:5.0.4" level="project" />
    <orderEntry type="library" scope="RUNTIME" name="Maven: org.ow2.asm:asm-tree:5.0.4" level="project" />
    <orderEntry type="library" scope="RUNTIME" name="Maven: org.ow2.asm:asm-commons:5.0.4" level="project" />
    <orderEntry type="library" scope="RUNTIME" name="Maven: com.sun.codemodel:codemodel:2.6" level="project" />
    <orderEntry type="library" scope="RUNTIME" name="Maven: org.renjin:stats:0.8.1906" level="project" />
    <orderEntry type="library" scope="RUNTIME" name="Maven: org.renjin:renjin-appl:0.8.1906" level="project" />
    <orderEntry type="library" scope="RUNTIME" name="Maven: org.renjin:renjin-gnur-runtime:0.8.1906" level="project" />
    <orderEntry type="library" scope="RUNTIME" name="Maven: org.renjin:methods:0.8.1906" level="project" />
    <orderEntry type="library" scope="RUNTIME" name="Maven: org.renjin:datasets:0.8.1906" level="project" />
    <orderEntry type="library" scope="RUNTIME" name="Maven: org.renjin:utils:0.8.1906" level="project" />
    <orderEntry type="library" scope="RUNTIME" name="Maven: org.renjin:grDevices:0.8.1906" level="project" />
    <orderEntry type="library" scope="RUNTIME" name="Maven: org.renjin:graphics:0.8.1906" level="project" />
    <orderEntry type="library" scope="RUNTIME" name="Maven: org.scijava:scripting-scala:0.2.1" level="project" />
    <orderEntry type="library" scope="RUNTIME" name="Maven: org.scala-lang:scala-compiler:2.12.1" level="project" />
    <orderEntry type="library" scope="RUNTIME" name="Maven: org.scala-lang:scala-library:2.12.1" level="project" />
    <orderEntry type="library" scope="RUNTIME" name="Maven: org.scala-lang:scala-reflect:2.12.1" level="project" />
    <orderEntry type="library" scope="RUNTIME" name="Maven: org.scala-lang.modules:scala-xml_2.12:1.0.6" level="project" />
    <orderEntry type="library" scope="RUNTIME" name="Maven: net.imagej:imagej-ui-swing:0.22.0" level="project" />
    <orderEntry type="library" scope="RUNTIME" name="Maven: org.scijava:scijava-ui-awt:0.1.6" level="project" />
    <orderEntry type="library" scope="RUNTIME" name="Maven: org.scijava:scijava-ui-swing:0.12.0" level="project" />
    <orderEntry type="library" scope="RUNTIME" name="Maven: org.scijava:swing-checkbox-tree:1.0.2" level="project" />
    <orderEntry type="library" scope="RUNTIME" name="Maven: net.sourceforge.jdatepicker:jdatepicker:1.3.2" level="project" />
    <orderEntry type="library" name="Maven: com.miglayout:miglayout:swing:3.7.4" level="project" />
    <orderEntry type="library" scope="RUNTIME" name="Maven: org.jfree:jfreechart:1.5.0" level="project" />
    <orderEntry type="library" scope="RUNTIME" name="Maven: org.jhotdraw:jhotdraw:7.6.0" level="project" />
    <orderEntry type="library" scope="RUNTIME" name="Maven: net.imagej:imagej-ui-awt:0.3.1" level="project" />
    <orderEntry type="library" scope="RUNTIME" name="Maven: org.scijava:scijava-plugins-commands:0.2.3" level="project" />
    <orderEntry type="library" scope="RUNTIME" name="Maven: org.scijava:scijava-plugins-platforms:0.3.1" level="project" />
    <orderEntry type="library" scope="RUNTIME" name="Maven: org.scijava:scijava-plugins-text-markdown:0.1.3" level="project" />
    <orderEntry type="library" scope="RUNTIME" name="Maven: org.markdownj:markdownj:0.3.0-1.0.2b4" level="project" />
    <orderEntry type="library" scope="RUNTIME" name="Maven: org.scijava:scijava-plugins-text-plain:0.1.3" level="project" />
    <orderEntry type="library" name="Maven: org.apache.commons:commons-lang3:3.8.1" level="project" />
    <orderEntry type="library" scope="RUNTIME" name="Maven: org.scijava:script-editor:0.5.0" level="project" />
    <orderEntry type="library" scope="RUNTIME" name="Maven: com.fifesoft:rsyntaxtextarea:2.6.1" level="project" />
    <orderEntry type="library" scope="RUNTIME" name="Maven: com.fifesoft:languagesupport:2.6.0" level="project" />
    <orderEntry type="library" scope="RUNTIME" name="Maven: com.fifesoft:autocomplete:2.6.1" level="project" />
    <orderEntry type="library" scope="RUNTIME" name="Maven: org.mozilla:rhino:1.7.6" level="project" />
    <orderEntry type="library" name="Maven: net.imglib2:imglib2-ij:2.0.0-beta-44" level="project" />
    <orderEntry type="library" name="Maven: net.imglib2:imglib2:5.6.3" level="project" />
    <orderEntry type="library" name="Maven: net.imglib2:imglib2-cache:1.0.0-beta-11" level="project" />
    <orderEntry type="library" name="Maven: com.github.ben-manes.caffeine:caffeine:2.4.0" level="project" />
    <orderEntry type="library" name="Maven: net.imagej:ij:1.52i" level="project" />
    <orderEntry type="library" name="Maven: org.scijava:scijava-log-slf4j:1.0.5" level="project" />
    <orderEntry type="library" name="Maven: com.google.code.gson:gson:2.8.5" level="project" />
    <orderEntry type="library" name="Maven: com.google.guava:guava:26.0-jre" level="project" />
    <orderEntry type="library" name="Maven: com.google.code.findbugs:jsr305:3.0.2" level="project" />
    <orderEntry type="library" name="Maven: org.checkerframework:checker-qual:2.5.2" level="project" />
    <orderEntry type="library" name="Maven: com.google.errorprone:error_prone_annotations:2.1.3" level="project" />
    <orderEntry type="library" name="Maven: com.google.j2objc:j2objc-annotations:1.1" level="project" />
    <orderEntry type="library" name="Maven: org.codehaus.mojo:animal-sniffer-annotations:1.14" level="project" />
    <orderEntry type="library" name="Maven: fr.inra.ijpb:MorphoLibJ_:1.4.1" level="project" />
    <orderEntry type="library" name="Maven: gov.nist.math:jama:1.0.3" level="project" />
    <orderEntry type="library" name="Maven: sc.fiji:FeatureJ_:2.0.0" level="project" />
    <orderEntry type="library" name="Maven: sc.fiji:MTrackJ_:1.5.4" level="project" />
    <orderEntry type="library" name="Maven: sc.fiji:RandomJ_:2.0.0" level="project" />
    <orderEntry type="library" name="Maven: sc.fiji:imagescience:3.0.0" level="project" />
    <orderEntry type="library" name="Maven: sc.fiji:Image_5D:2.0.2" level="project" />
<<<<<<< HEAD
    <orderEntry type="library" name="Maven: org.slf4j:slf4j-api:1.7.9" level="project" />
    <orderEntry type="library" name="Maven: org.slf4j:slf4j-simple:1.7.9" level="project" />
    <orderEntry type="library" name="Maven: mpicbg:mpicbg:20120621" level="project" />
=======
    <orderEntry type="library" name="Maven: edu.berkeley:Hough_Circle_Transform:1.0.0-RELEASE" level="project" />
    <orderEntry type="library" name="Maven: org.swinglabs.swingx:swingx-core:1.6.5-1" level="project" />
    <orderEntry type="library" name="Maven: org.swinglabs.swingx:swingx-autocomplete:1.6.5-1" level="project" />
    <orderEntry type="library" name="Maven: org.swinglabs.swingx:swingx-common:1.6.5-1" level="project" />
    <orderEntry type="library" name="Maven: org.swinglabs.swingx:swingx-action:1.6.5-1" level="project" />
    <orderEntry type="library" name="Maven: org.swinglabs.swingx:swingx-plaf:1.6.5-1" level="project" />
    <orderEntry type="library" name="Maven: org.swinglabs.swingx:swingx-graphics:1.6.5-1" level="project" />
    <orderEntry type="library" name="Maven: org.swinglabs.swingx:swingx-painters:1.6.5-1" level="project" />
    <orderEntry type="library" name="Maven: com.vladsch.flexmark:flexmark:0.18.5" level="project" />
    <orderEntry type="library" name="Maven: com.vladsch.flexmark:flexmark-ext-tables:0.18.5" level="project" />
    <orderEntry type="library" name="Maven: com.vladsch.flexmark:flexmark-formatter:0.18.5" level="project" />
    <orderEntry type="library" name="Maven: com.vladsch.flexmark:flexmark-ext-toc:0.18.5" level="project" />
    <orderEntry type="library" name="Maven: com.vladsch.flexmark:flexmark-ext-autolink:0.18.5" level="project" />
    <orderEntry type="library" name="Maven: org.nibor.autolink:autolink:0.6.0" level="project" />
    <orderEntry type="library" name="Maven: com.vladsch.flexmark:flexmark-pdf-converter:0.18.5" level="project" />
    <orderEntry type="library" name="Maven: org.jsoup:jsoup:1.10.2" level="project" />
    <orderEntry type="library" name="Maven: com.openhtmltopdf:openhtmltopdf-core:0.0.1-RC9" level="project" />
    <orderEntry type="library" name="Maven: com.openhtmltopdf:openhtmltopdf-pdfbox:0.0.1-RC9" level="project" />
    <orderEntry type="library" name="Maven: org.apache.pdfbox:pdfbox:2.0.4" level="project" />
    <orderEntry type="library" name="Maven: org.apache.pdfbox:fontbox:2.0.4" level="project" />
    <orderEntry type="library" name="Maven: commons-logging:commons-logging:1.2" level="project" />
    <orderEntry type="library" name="Maven: com.openhtmltopdf:openhtmltopdf-rtl-support:0.0.1-RC9" level="project" />
    <orderEntry type="library" name="Maven: com.ibm.icu:icu4j:58.1" level="project" />
    <orderEntry type="library" name="Maven: com.openhtmltopdf:openhtmltopdf-jsoup-dom-converter:0.0.1-RC9" level="project" />
    <orderEntry type="library" name="Maven: com.vladsch.flexmark:flexmark-util:0.18.5" level="project" />
>>>>>>> 03618812
  </component>
</module><|MERGE_RESOLUTION|>--- conflicted
+++ resolved
@@ -155,6 +155,7 @@
     <orderEntry type="library" name="Maven: com.github.ben-manes.caffeine:caffeine:2.4.0" level="project" />
     <orderEntry type="library" name="Maven: net.imagej:ij:1.52i" level="project" />
     <orderEntry type="library" name="Maven: org.scijava:scijava-log-slf4j:1.0.5" level="project" />
+    <orderEntry type="library" name="Maven: org.slf4j:slf4j-api:1.7.25" level="project" />
     <orderEntry type="library" name="Maven: com.google.code.gson:gson:2.8.5" level="project" />
     <orderEntry type="library" name="Maven: com.google.guava:guava:26.0-jre" level="project" />
     <orderEntry type="library" name="Maven: com.google.code.findbugs:jsr305:3.0.2" level="project" />
@@ -169,11 +170,6 @@
     <orderEntry type="library" name="Maven: sc.fiji:RandomJ_:2.0.0" level="project" />
     <orderEntry type="library" name="Maven: sc.fiji:imagescience:3.0.0" level="project" />
     <orderEntry type="library" name="Maven: sc.fiji:Image_5D:2.0.2" level="project" />
-<<<<<<< HEAD
-    <orderEntry type="library" name="Maven: org.slf4j:slf4j-api:1.7.9" level="project" />
-    <orderEntry type="library" name="Maven: org.slf4j:slf4j-simple:1.7.9" level="project" />
-    <orderEntry type="library" name="Maven: mpicbg:mpicbg:20120621" level="project" />
-=======
     <orderEntry type="library" name="Maven: edu.berkeley:Hough_Circle_Transform:1.0.0-RELEASE" level="project" />
     <orderEntry type="library" name="Maven: org.swinglabs.swingx:swingx-core:1.6.5-1" level="project" />
     <orderEntry type="library" name="Maven: org.swinglabs.swingx:swingx-autocomplete:1.6.5-1" level="project" />
@@ -199,6 +195,5 @@
     <orderEntry type="library" name="Maven: com.ibm.icu:icu4j:58.1" level="project" />
     <orderEntry type="library" name="Maven: com.openhtmltopdf:openhtmltopdf-jsoup-dom-converter:0.0.1-RC9" level="project" />
     <orderEntry type="library" name="Maven: com.vladsch.flexmark:flexmark-util:0.18.5" level="project" />
->>>>>>> 03618812
   </component>
 </module>